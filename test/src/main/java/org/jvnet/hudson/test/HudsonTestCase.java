--- conflicted
+++ resolved
@@ -449,11 +449,8 @@
         context.setMimeTypes(MIME_TYPES);
 
         SocketConnector connector = new SocketConnector();
-<<<<<<< HEAD
         connector.setHeaderBufferSize(12*1024); // use a bigger buffer as Stapler traces can get pretty large on deeply nested URL
 
-=======
->>>>>>> 55d1f1fe
         server.setThreadPool(new ThreadPoolImpl(new ThreadPoolExecutor(1, 10, 10L, TimeUnit.SECONDS, new SynchronousQueue<Runnable>(),new ThreadFactory() {
             public Thread newThread(Runnable r) {
                 Thread t = new Thread(r);
@@ -853,15 +850,14 @@
         return (C)computerConnectorTester.connector;
     }
 
-<<<<<<< HEAD
     protected User configRoundtrip(User u) throws Exception {
         submit(createWebClient().goTo(u.getUrl()+"/configure").getFormByName("config"));
         return u;
-=======
+    }
+        
     protected <V extends View> V configRoundtrip(V view) throws Exception {
         submit(createWebClient().getPage(view, "configure").getFormByName("viewConfig"));
         return view;
->>>>>>> 55d1f1fe
     }
 
 
