<!DOCTYPE HTML PUBLIC "-//W3C//DTD HTML 4.01 Transitional//EN" "http://www.w3.org/TR/html4/loose.dtd">
<html>
<!--

We record noteworthy changes in this file, which then become http://jenkins-ci.org/changelog

Some tips:

- Record your changes between "TRUNK-BEGIN" and "TRUNK-END".
  (except in rare cases when you are making changes in the RC branch,
   in which case it goes to the rc section)

- There are four CSS classes to denote the kind of changes.
  "rfe" for enhancement and "bug" for bug fixes,
  plus "major" to indicate major RFE/bugfix.

- Link to bugs in the issue tracker, e-mail thread in the archive, and so on if you can.

-->
<head>
  <meta http-equiv="Content-Type" content="text/html;charset=utf-8">
  <title>Changelog</title>
  <!-- TODO replace with new link:
   link rel="alternate" title="Hudson announcements" href="https://hudson.dev.java.net/servlets/ProjectNewsRSS" type="application/rss+xml" -->
  <link rel="stylesheet" TYPE="text/css" href="changelog.css">
<!--[if IE]>
<style type="text/css">div.rate-offset { bottom: 0.2em !important; left: 5em !important; }</style>
<![endif]-->
  <script type="text/javascript" src="/rate/rate.js"></script>
</head>
<body>
<div align="right">Legend:
    <span class="iconlegend">
        <img src="images/rfe2.gif" alt="major RFE">major enhancement <img src="images/rfe.gif" alt="RFE">enhancement
        <img src="images/bug2.gif" alt="major bug">major bug fix     <img src="images/bug.gif" alt="bug">bug fix
    </span><span style="visibility:hidden">xxxxx</span>
</div>
<!-- TODO replace with new link: div align=right>
  <a href="https://hudson.dev.java.net/servlets/ProjectNewsRSS"><img src=atom.gif border=0 alt="Atom"> Subscribe to RSS feed</a>
</div -->

<div id="ratings" style="display:none; font-size:120%;
     border:1px solid black; background-color:#eee; padding:0.5em; margin-bottom:1em">
Help other Jenkins users by letting the community know which releases you've used,
and whether they had any significant issues. <br>
Legend: <br>
 <img src="http://ci.jenkins-ci.org/images/16x16/health-80plus.gif" width="16" height="16"
  alt="Sunny"> = I use it on my production site without major issues. <br>
 <img src="http://ci.jenkins-ci.org/images/16x16/health-40to59.gif" width="16" height="16"
  alt="Cloudy"> = I don't recommend it. <br>
 <img src="http://ci.jenkins-ci.org/images/16x16/health-00to19.gif" width="16" height="16"
  alt="Lightning"> = I tried it but rolled back to a previous version. <br>
View ratings below, and click one of the icons next to your version to provide your input.
</div>

<a href="" onClick="document.getElementById('trunk').style.display=document.getElementById('rc').style.display='block';return false">
Upcoming changes</a>
<a href="" style="padding-left:3em" onClick="return loaddata(this)">Community ratings</a>

<!-- Record your changes in the trunk here. -->
<div id="trunk" style="display:none"><!--=TRUNK-BEGIN=-->
<ul class=image>
  <li class=bug>
<<<<<<< HEAD
    Label expression logic wasn't supporting a binary operator sequence like "a || b || c"
    (<a href="http://issues.jenkins-ci.org/browse/JENKINS-8537">issue 8537</a>)
  <li class=bug>
    In matrix security, newly added rows weren't removable
  <li class=rfe>
    Performance: Specify image sizes for faster page loading
    (<a href="http://issues.jenkins-ci.org/browse/JENKINS-9182">issue 9182</a>)
  <li class=rfe>
    Added an extension point to allow associating custom properties with views.
=======
    PAM authentication fails to restore group membership information on "remember me" tokens.
    (<a href="http://issues.jenkins-ci.org/browse/JENKINS-9094">issue 9094</a>)
  <li class=rfe>
    Actions can now override their rendering in the parent model object.
>>>>>>> 55debe8a
</ul>
</div><!--=TRUNK-END=-->

<!-- these changes are controlled by the release process. DO NOT MODIFY -->
<div id="rc" style="display:none;"><!--=BEGIN=-->
<h3><a name=v1.405>What's new in 1.405</a> <!--=DATE=--></h3>
<ul class=image>
  <li class=bug>
    Fixed link to javadoc in maven modules and add link to generated test javadoc
  <li class=bug>
    Fixed an AbstractMethodError in ItemGroupMixin.create when using some older plugins.
  <li class=bug>
    The "last duration" column was broken since 1.403.
  <li class=bug>
    Fixed a bug where XML API can produce malformed XML.
    (<a href="http://issues.jenkins-ci.org/browse/JENKINS-8988">issue 8988</a>)
  <li class=bug>
    Archive maven artifacts by their canonical names to avoid possible name conflicts
    (<a href="http://issues.jenkins-ci.org/browse/JENKINS-9122">issue 9122</a>)
  <li class=bug>
    Marking modules as 'not build' in maven incremental builds didn't work anymore in maven 3 jobs
    (<a href="http://issues.jenkins-ci.org/browse/JENKINS-9072">issue 9072</a>)
  <li class=bug>
    In incremental maven builds, modules could be left unbuilt, although they had SCM changes
    (<a href="http://issues.jenkins-ci.org/browse/JENKINS-5764">issue 5764</a>)
  <li class=bug>
    Rebuilding dependency graph was taking much too long for big maven projects
    (<a href="http://issues.jenkins-ci.org/browse/JENKINS-7535">issue 7535</a>)    
  <li class=bug>
    Maven builds didn't work in JBoss 6.
  <li class=rfe>
    Ping setup for detecting bad master/slave communication is done more consistently now
    (<a href="http://issues.jenkins-ci.org/browse/JENKINS-8990">issue 8990</a>)
  <li class=rfe>
    Expand environment variables in fingerprint targets
    (<a href="http://issues.jenkins-ci.org/browse/JENKINS-9138">issue 9138</a>)
  <li class=rfe>
    Added an extension point to allow adding transient actions to computers.
</ul>
</div><!--=END=-->
<h3><a name=v1.404>What's new in 1.404</a> (2011/03/27)</h3>
<ul class=image>
  <li class=bug>
    Regression in jenkins .401 maven plugin - deploy to repository post-task
    (<a href="http://issues.jenkins-ci.org/browse/JENKINS-9084">issue 9084</a>)
  <li class=bug>
    Fixed a bug in persisting user configuration that causes NPE in some plugins
    (<a href="http://issues.jenkins-ci.org/browse/JENKINS-9062">issue 9062</a>)
  <li class=bug>
    Replacement of some maven properties is not working
    (<a href="http://issues.jenkins-ci.org/browse/JENKINS-8573">issue 8573</a>)
  <li class=bug>
    Fixed JDK1.6 dependency that has crept into the core in 1.400
    (<a href="http://issues.jenkins-ci.org/browse/JENKINS-8914">issue 8914</a>)
  <li class=bug>
    When both "block build when upstream/downstream is building" are checked, the upstream block check wasn't taking effect.
    (<a href="http://issues.jenkins-ci.org/browse/JENKINS-8968">issue 8968</a>)
  <li class=bug>
    A project aggregating tests without any tests itself should now link properly
    to latest aggregated results, rather than broken link to non-existent test
    results.
  <li class=bug>
    Initial position of the "build time" timeline was off by one day
    (<a href="http://issues.jenkins-ci.org/browse/JENKINS-8865">issue 8865</a>)
  <li class=bug>
    Build list tables had "Date" as column label, but actual content of the column was "Time Since".
    (<a href="http://issues.jenkins-ci.org/browse/JENKINS-9102">issue 9102</a>)
  <li class=bug>
    PAM authentication fails to restore group membership information on "remember me" tokens.
    (<a href="http://issues.jenkins-ci.org/browse/JENKINS-9094">issue 9094</a>)
  <li class=bug>
    Upstream culprits did include culprits of an old build.
    (<a href="http://issues.jenkins-ci.org/browse/JENKINS-8567">issue 8567</a>)
  <li class=bug>
    Shell Task on Windows Slave Uses Incorrect /bin/sh.
    <a href="http://issues.jenkins-ci.org/browse/JENKINS-8449">issue 8449</a>)
  <li class=bug>
    NPE during run - fingerprint cleanup thread.
    <a href="http://issues.jenkins-ci.org/browse/JENKINS-6128">issue 6128</a>)
  <li class=bug>
    Failed to instantiate class hudson.slaves.DumbSlave.
    <a href="http://issues.jenkins-ci.org/browse/JENKINS-7174">issue 7174</a>)
  <li class=bug>
    "Last Duration" column was showing all N/A. Regression in 1.403
    <a href="http://issues.jenkins-ci.org/browse/JENKINS-9134">issue 9134</a>)
  <li class=rfe>
    Added the <tt>--mimeTypes</tt> command line option to define additional MIME type mappings.
  <li class=rfe>
    Added a new axis type to the matrix project that lets you use boolean expressions
    (<a href="https://github.com/jenkinsci/jenkins/pull/66">pull request #66</a>)
  <li class=rfe>
    Improved the error diagnostics when a remote method call fails to deserialize.
    (<a href="http://issues.jenkins-ci.org/browse/JENKINS-9050">issue 9050</a>)
  <li class=rfe>
    Added "Manage Jenkins" link to the left side panel.
    (<a href="http://issues.jenkins-ci.org/browse/JENKINS-7743">issue 7743</a>)
  <li class=rfe>
    LDAP group names are now available as-is for the use in authorization. No upper casing / no 'ROLE_' prefix.
  <li class=rfe>
    Added a new extension point to contribute build variables.
</ul>
<h3><a name=v1.403>What's new in 1.403</a> (2011/03/20)</h3>
<ul class=image>
  <li class='major bug'>
    Fixed a race condition in the remote data transfer that results in silent file copy failures.
    (<a href="http://issues.jenkins-ci.org/browse/JENKINS-7871">issue 7871</a>)
  <li class=bug>
   Maven Plugin : Successful build ends with NPE 
    (<a href="http://issues.jenkins-ci.org/browse/JENKINS-8436">issue 8436</a>)
  <li class=bug>
    Fixed a deadlock when upstream and downstream jobs are blocked on each other
    (<a href="http://issues.jenkins-ci.org/browse/JENKINS-8929">issue 8929</a>)
  <li class=bug>
    Email fails when sending to multiple recipients if _any_ of them are in error
    (<a href="http://issues.jenkins-ci.org/browse/JENKINS-9006">issue 9006</a>)
  <li class=bug>
    Ant properties with Windows %VAR% type variables did not expand since 1.370.
    (<a href="http://issues.jenkins-ci.org/browse/JENKINS-7442">issue 7442</a>)
  <li class=bug>
    Fixed a concurrent data access corruption in crumb generation.
  <li class=rfe>
    Allow maven builds to (opionally) make use of the token-macro-plugin.
  <li class=rfe>
    Proactively watch out for incomplete extensions to avoid cryptic NPE.
    (<a href="http://issues.jenkins-ci.org/browse/JENKINS-8866">issue 8866</a>)
  <li class=rfe>
    Added more event callbacks on <tt>ComputerListener</tt>
    (<a href="http://jenkins.361315.n4.nabble.com/Hooking-into-failed-slave-launches-td3339646.html">thread</a>)
  <li class=rfe>
    Improved the auto-completion for creating a job by copying.
  <li class=rfe>
    Improved the performance of the configuration page rendering by lazy-loading fragments.
  <li class=rfe>
    Introduced a behind-the-scene mechanism to lazy-load portions of HTML pages.
  <li class=rfe>
    Introduced a behind-the-scene mechanism to simplify server/client communication through JavaScript proxies.
  <li class=rfe>
    Added an option to aggregated test results to include failed builds as well as passing and unstable builds.
  <li class=rfe>
    Added autocompletion to "Build after other projects" textbox, with support for "autoCompleteField" on textboxes without a true field.
  <li class=rfe>
      Include OS type and version of slave in the system information page.
    (<a href="http://issues.jenkins-ci.org/browse/JENKINS-8996">issue 8996</a>)
</ul>
<h3><a name=v1.402>What's new in 1.402</a> (2011/03/20)</h3>
<ul class=image>
  <li class=bug>
    Botched release. It doesn't exist.
</ul>
<h3><a name=v1.401>What's new in 1.401</a> (2011/03/13)</h3>
<ul class=image>
  <li class=bug>
    Fix for JENKINS-8711 breaks deployments with credentials
    (<a href="http://issues.jenkins-ci.org/browse/JENKINS-8939">issue 8939</a>)
  <li class=bug>
    Environment variable not available for Maven build/POM parsing.
    (<a href="http://issues.jenkins-ci.org/browse/JENKINS-8865">issue 8865</a>)
  <li class=bug>
    Fixed a dead lock in concurrent builds of the same Maven projects.
      (<a href="http://issues.jenkins-ci.org/browse/JENKINS-4220">issue 4220</a>)
  <li class=bug>
    Plugin Manager incorrectly displays "Changes will take effect when you restart Jenkins".
    (<a href="http://issues.jenkins-ci.org/browse/JENKINS-8917">issue 8917</a>)
  <li class=rfe>
    Added Manage Jenkins link in sidepanel of Plugin Manager and Update Center.
    (<a href="http://issues.jenkins-ci.org/browse/JENKINS-8780">issue 8780</a>)
  <li class=rfe>
    Thread dump now reports all the threads from all the slaves, not just the master.
  <li class=rfe>
    Made the extension point implementation discovery logic customizable by a plugin
    (<a href="http://issues.jenkins-ci.org/browse/JENKINS-8897">issue 8897</a>)
  <li class=rfe>
    Defined a mechanism to replace some of the key UI text.
    (<a href="http://issues.jenkins-ci.org/browse/JENKINS-8579">issue 8579</a>)
</ul>
<h3><a name=v1.400>What's new in 1.400</a> (2011/03/06)</h3>
<ul class=image>
  <li class=bug>
    NPE during in parsing POMs for Multi Module Build
    (<a href="http://issues.jenkins-ci.org/browse/JENKINS-8525">issue 8525</a>)
  <li class=bug>
    Post build action deploy to maven repository can fail when using "use private maven repository option"
    (<a href="http://issues.jenkins-ci.org/browse/JENKINS-8711">issue 8711</a>)    
  <li class=bug>
    Groovy CLI command was failing to resolve plugin classes
    (<a href="http://issues.jenkins-ci.org/browse/JENKINS-8892">issue 8892</a>)    
  <li class=rfe>
    Exposing more key variables to the Groovy CLI command.
  <li class=rfe>
    Allow classworlds.conf to be externally configured for M3 builds
    (<a href="http://issues.jenkins-ci.org/browse/JENKINS-8905">issue 8905</a>)    
  <li class=bug>
    Configure the environment for Maven job type builds
    (<a href="http://issues.jenkins-ci.org/browse/JENKINS-8092">issue 8902</a>)
</ul>
<h3><a name=v1.399>What's new in 1.399</a> (2011/02/27)</h3>
<ul class=image>
  <li class='major bug'>
    On IBM JDKs, Jenkins incorrectly ended up closing stdout to read from forked processes.
    (<a href="http://issues.jenkins-ci.org/browse/JENKINS-8420">issue 8420</a>)
  <li class=bug>
    Fixed a race condition in obtaining the tail of the output from remote process.
    (<a href="http://issues.jenkins-ci.org/browse/JENKINS-7809">issue 7809</a>)
  <li class=bug>
    Jenkins was unable to kill/list up native processses on 64bit Mac JVMs.
  <li class=bug>
    Many messages about RecordReaper IllegalArgumentException
    (<a href="http://issues.jenkins-ci.org/browse/JENKINS-8647">issue 8647</a>)
  <li class=bug>
    Multiple polling events triggering a single build show up as multiple identical BuildActions in the sidebar, since there
    is only one polling log file, regardless of how many times polling happened. Should only be the latest polling instance now.
    (<a href="http://issues.jenkins-ci.org/browse/JENKINS-7649">issue 7649</a>)
  <li class=bug>
    Fix javascript errors on config pages when view name or user name contains an apostrophe.
    (<a href="http://issues.jenkins-ci.org/browse/JENKINS-8789">issue 8789</a>)
  <li class=bug>
    Fix expansion of builtin environment variables in Ant properties on Windows.
    (<a href="http://issues.jenkins-ci.org/browse/JENKINS-7442">issue 7442</a>)
  <li class=bug>
    Fixed a log rotation configuration problem on openSUSE.
    (<a href="http://issues.jenkins-ci.org/browse/JENKINS-5784">issue 5784</a>)
  <li class=bug>
    Fixed a bug in the OpenSUSE startup script (again)
    (<a href="http://issues.jenkins-ci.org/browse/JENKINS-5020">issue 5020</a>)
  <li class=rfe>
    Change prefix of BUILD_TAG variable to "jenkins-"
  <li class=rfe>
    Lock down maven plugin versions to shut up m3
    (<a href="http://issues.jenkins-ci.org/browse/JENKINS-7275">issue 7275</a>)
  <li class=rfe>
    <tt>BuildWrapper</tt>s can now act on the build in progress before the checkout occurs.
  <li class=rfe>
    Improved the process forking abstractions so that plugins can more easily read from child processes.
    (<a href="http://issues.jenkins-ci.org/browse/JENKINS-7809">issue 7809</a>)
</ul>
<h3><a name=v1.398>What's new in 1.398</a> (2011/02/20)</h3>
<ul class=image>
  <li class=bug>
    MavenBuild does not respect the "alternate settings" value of its parent MavenModuleSetBuild
    (<a href="http://issues.jenkins-ci.org/browse/JENKINS-8670">issue 8670</a>)
  <li class=bug>
    Jenkins wasn't telling build wrappers that builds were aborted when they were aborted.
    (<a href="http://issues.jenkins-ci.org/browse/JENKINS-8054">issue 8054</a>)
  <li class=bug>
    Maven deployment with uniqueVersion == true creating "new" versions for attached artifacts
    (<a href="http://issues.jenkins-ci.org/browse/JENKINS-8651">issue 8651</a>)    
  <li class=bug>
    Fixed a bug in the OpenSUSE startup script
    (<a href="http://issues.jenkins-ci.org/browse/JENKINS-5020">issue 5020</a>)
  <li class=bug>
    Fixed a XSS vulnerability in the project relationship page.
  <li class=bug>
    "apt-get purge" with Debian should really purge
  <li class=rfe>
    Added a new extension point to expose unprotected root action.
  <li class=rfe>
    While editing description, inline help should show the syntax guide based on the current markup formatter.
  <li class=rfe>
    Started exposing JENKINS_URL, JENKINS_SERVER_COOKIE env vars in addition to legacy HUDSON_* variables
</ul>
<h3><a name=v1.397>What's new in 1.397</a> (2011/02/12)</h3>
<ul class=image>
  <li class='major bug'>
    Fixed a master/slave communication problem since 1.378 that often manifests as "Not in GZIP format"
    (<a href="http://issues.jenkins-ci.org/browse/JENKINS-7745">issue 7745</a>)
  <li class=bug>
    When run as "java -jar jenkins.war", "~/.hudson" was still used as default.
    (<a href="http://issues.jenkins-ci.org/browse/JENKINS-8658">issue 8658</a>)
  <li class=bug>
    Debian package no longer messes around with the file permissions
    (<a href="http://issues.jenkins-ci.org/browse/JENKINS-4047">issue 4047</a>)
  <li class=bug>
    Fixed a JVM dependency in debian package so that it can run with OpenJDK
    (<a href="http://issues.jenkins-ci.org/browse/JENKINS-8159">issue 8159</a>)
  <li class=bug>
    Fixed a log rotation configuration problem on Red Hat
    (<a href="http://issues.jenkins-ci.org/browse/JENKINS-5784">issue 5784</a>)
  <li class=bug>
    Windows XP slave stopped working in 1.396 (related to name change)
    (<a href="http://issues.jenkins-ci.org/browse/JENKINS-8676">issue 8676</a>)
  <li class=bug>
    Unnecessary log messages if a remote pipe is not read until EOF
    (<a href="http://issues.jenkins-ci.org/browse/JENKINS-8592">issue 8592</a>)
  <li class=bug>
    Fixed a bug in the calendar computation.
    (<a href="http://issues.hudson-ci.org/browse/HUDSON-8656">issue 8656 in Hudson</a>)
  <li class=bug>
    Fixed an NPE when loading full build history.
    (<a href="http://issues.jenkins-ci.org/browse/JENKINS-8660">issue 8660</a>)
  <li class=bug>
    EXECUTOR_NUMBER uniqueness can degrate over time
    (<a href="http://issues.jenkins-ci.org/browse/JENKINS-4756">issue 4756</a>)
  <li class=bug>
    <tt>jenkins-cli.jar</tt> should honor <tt>JENKINS_URL</tt>.
  <li class=rfe>
    build RSS feeds now contain description of builds.
    (<a href="http://issues.jenkins-ci.org/browse/JENKINS-3935">issue 3935</a>)
  <li class=rfe>
    Debian package will force-terminate Jenkins if it fails to shut down in 5 seconds.
    (<a href="http://issues.jenkins-ci.org/browse/JENKINS-5415">issue 5415</a>)
</ul>
<h3><a name=v1.396>What's new in 1.396</a> (2011/02/02)</h3>
<ul class=image>
  <li class=bug>
    Fixed a bug in crontab "day of week" handling in locales where a week starts from Monday.
    (<a href="http://issues.jenkins-ci.org/browse/JENKINS-8401">issue 8401</a>)
  <li class=bug>
    If a master fails to ping a slave, it should be hard-disconnected.
  <li class=bug>
    "java -jar hudson.war --daemon" was forcing umask 027. This includes Debian/redhat packages.
    (<a href="http://issues.jenkins-ci.org/browse/JENKINS-5114">issue 5114</a>)
  <li class=rfe>
    If the JNLP-connected slave drops out without the master not noticing, allow the reconnection
    without rejecting it.
    (<a href="http://issues.jenkins-ci.org/browse/JENKINS-5055">issue 5055</a>)
  <li class='major rfe'>
    Fixed a trademark bug that caused a considerable fiasco by renaming to Jenkins
</ul>
<h3><a name=v1.395>What's new in 1.395</a> (2011/01/21)</h3>
<ul class=image>
  <li class=bug>
    Do not chmod/chown symlink targets in /var/lib/hudson (debian package)
    (<a href="http://issues.jenkins-ci.org/browse/JENKINS-8502">issue 8502</a>)
  <li class=bug>
    M2 and M3 builds behave differently when tests fail.
    (<a href="http://issues.jenkins-ci.org/browse/JENKINS-8415">issue 8415</a>)
  <li class=bug>
    Hudson was failing to record the connection termination problem in slave logs.
  <li class=bug>
    Node names can be edited to include slashes and then cannot be removed.
    (<a href="http://issues.jenkins-ci.org/browse/JENKINS-8438">issue 8437</a>)
  <li class=bug>
    Fix temporarily offline slaves not showing active jobs
    (<a href="http://issues.jenkins-ci.org/browse/JENKINS-8546">issue 8546</a>)
  <li class=rfe>
    Startup performance improvement
  <li class=rfe>
    Reduced the memory footprint used by fingerprints.
  <li class=rfe>
    Added a new extension point to support external login mechanisms.
  <li class=rfe>
    Heap dump of running Hudson instance can be obtained by requesting /heapDump from
    the browser.
  <li class=rfe>
    MavenReporter#postExecute parameter Throwable error is always empty in case of mojo failure
    (<a href="http://issues.jenkins-ci.org/browse/JENKINS-8493">issue 8493</a>)
  <li class=rfe>
    Improved the error diagnosis if a build fails because of the slave connectivity problem.
    (<a href="http://issues.jenkins-ci.org/browse/JENKINS-5073">issue 5073</a>)
</ul>
<h3><a name=v1.394>What's new in 1.394</a> (2011/01/15)</h3>
<ul class=image>
  <li class=bug> Parsing poms fails if a module is a path to a pom (and not to a directory)
   (<a href="http://issues.jenkins-ci.org/browse/JENKINS-8445">issue 8445</a>)
  <li class=bug> M3 builds doesn't have a colorized console
   (<a href="http://issues.jenkins-ci.org/browse/JENKINS-8411">issue 8411</a>)
  <li class=bug> Bad path for submodules
   (<a href="http://issues.jenkins-ci.org/browse/JENKINS-8452">issue 8452</a>)      
  <li class=rfe> Add more options to configure maven project building
   (<a href="http://issues.jenkins-ci.org/browse/JENKINS-8406">issue 8406</a>)
  <li class=rfe> Violations plugin tries to access nonexistant directory.
   (<a href="http://issues.jenkins-ci.org/browse/JENKINS-8418">issue 8418</a>)
  <li class=rfe> maven2 build fails due to 'RELEASE' plugin version.
   (<a href="http://issues.jenkins-ci.org/browse/JENKINS-8462">issue 8462</a>)          
  <li class=rfe>
   Block build when downstream projects are building.
   (<a href="http://issues.jenkins-ci.org/browse/JENKINS-7046">issue 7046</a>)  
   <li class=bug> nonRecursive option is not honored anymore when parsing pom
   (<a href="http://issues.jenkins-ci.org/browse/JENKINS-8484">issue 8484</a>)   
   <li class=ref>
   Maven 3 support : display same logging output as a maven build with the cli
   (<a href="http://issues.jenkins-ci.org/browse/JENKINS-8490">issue 8490</a>)           
</ul>
<h3><a name=v1.393>What's new in 1.393</a> (2011/01/09)</h3>
<ul class=image>
  <li class=rfe>
   Added CharacterEncodingFilter to prevent Non-ASCII characters from getting garbled.
  <li class=bug> Maven mirrors not used when project uses Maven 2.2
   (<a href="http://issues.jenkins-ci.org/browse/JENKINS-8387">issue 8387</a>) 
  <li class=bug> NPE while parsing POMs
   (<a href="http://issues.jenkins-ci.org/browse/JENKINS-8391">issue 8391</a>)   
  <li class=bug> M2 POMs aren't parsed if there is a M3 control error like an invalid scope in a plugin dep.
   (<a href="http://issues.jenkins-ci.org/browse/JENKINS-8395">issue 8395</a>)  
  <li class=bug> POMs parsing fails in m2 projects which has a wrong inheritence (m3 constraint).
   (<a href="http://issues.jenkins-ci.org/browse/JENKINS-8390">issue 8390</a>)      
</ul>
<h3><a name=v1.392>What's new in 1.392</a> (2010/12/31)</h3>
<ul class=image>
  <li class='major rfe'>
    Maven 3 support in maven-plugin. 
    (<a href="http://issues.jenkins-ci.org/browse/JENKINS-4988">issue 4988</a>)
  <li class=bug>
    Turn Off "Show Friendly HTTP Error Messages" Feature on the Server Side.
    (<a href="http://issues.jenkins-ci.org/browse/JENKINS-8352">issue 8352</a>)
  <li class=bug>
    Hudson installed as Windows service wasn't restarting properly
    (<a href="http://issues.jenkins-ci.org/browse/JENKINS-5090">issue 5090</a>)
  <li class=bug>
    Escape quotes.
    (<a href="http://issues.jenkins-ci.org/browse/JENKINS-8270">issue 8270</a>)
</ul>
<h3><a name=v1.391>What's new in 1.391</a> (2010/12/26)</h3>
<ul class=image>
  <li class=bug>
    failed to build with "Trigger builds remotely" enabled.
    (<a href="http://issues.jenkins-ci.org/browse/JENKINS-8319">issue 8319</a>)
  <li class=rfe>
    added a new extension point to use markup for job/user description
</ul>
<h3><a name=v1.390>What's new in 1.390</a> (2010/12/18)</h3>
<ul class=image>
  <li class=bug>
    " (from WhateverTest)" gratuitously appended to test result detail pages.
    (<a href="http://issues.jenkins-ci.org/browse/JENKINS-5655">issue 5655</a>)
  <li class=bug>
    Fixed a pipe leak to child processes.
    (<a href="http://issues.jenkins-ci.org/browse/JENKINS-8244">issue 8244</a>)
  <li class=bug>
    Fixed an NPE in ComputerRetentionWork
    (<a href="http://issues.jenkins-ci.org/browse/JENKINS-3696">issue 3696</a>)
  <li class=bug>
    Fixed an issue preventing to copy data on AIX, HP-UX or Linux for S/390.
    (<a href="http://issues.jenkins-ci.org/browse/JENKINS-8155">issue 8155</a>)
  <li class=rfe>
    Debian package init script now honors <tt>~/.profile</tt>.
  <li class=rfe>
    Build names (e.g., "#123") can be now modified by users/plugins to arbitrary text.
    (<a href="http://issues.jenkins-ci.org/browse/JENKINS-53">issue 53</a>,
     <a href="http://issues.jenkins-ci.org/browse/JENKINS-4884">issue 4884</a>)
  <li class=rfe>
    Allow the administrator to yank out dead executors.
</ul>
<h3><a name=v1.389>What's new in 1.389</a> (2010/12/11)</h3>
<ul class=image>
  <li class=rfe>
    Hide executors for offline nodes to conserve space in Build Executors Status list.
    (<a href="http://issues.jenkins-ci.org/browse/JENKINS-8252">issue 8252</a>)
  <li class=bug>
    throw AccessDeniedException if "Authentication Token" is invalid.
    (<a href="http://hudson.361315.n4.nabble.com/-td3069369.html">hudson-ja</a>)
</ul>
<h3><a name=v1.388>What's new in 1.388</a> (2010/12/04)</h3>
<ul class=image>
  <li class=bug>
    Failure to UDP broadcast shouldn't kill the Hudson bootup process.
  <li class=bug>
    Fixed an <tt>AbstractMethodError</tt> in listing up executors.
    (<a href="http://issues.jenkins-ci.org/browse/JENKINS-8106">issue 8106</a>)
  <li class=bug>
    Slaves launched by JNLP fail to reprot their version numbers.
    (<a href="http://issues.jenkins-ci.org/browse/JENKINS-8060">issue 8060</a>)
  <li class=bug>
    Restarting Hudson via debian init script didn't wait for the process to really terminate.
    (<a href="http://issues.jenkins-ci.org/browse/JENKINS-7937">issue 7937</a>)
  <li class=rfe>
    Test history with long build records had a scalability problem.
    (<a href="http://issues.jenkins-ci.org/browse/JENKINS-4621">issue 4621</a>)
  <li class=rfe>
    Added the build number to the test result graph tooltip.
  <li class=rfe>
    Added a new extension point to contribute transient View actions.
  <li class=rfe>
    Added "disable project" button.
  <li class=rfe>
    Added "set-build-description" CLI command.
</ul>
<h3><a name=v1.387>What's new in 1.387</a> (2010/11/27)</h3>
<ul class=image>
  <li class=bug>
    Avoid <tt>AbstractMethodError</tt> in the executors rendering.
  <li class=bug>
    Don't litter HUDSON_HOME with atomic*.xml files.
  <li class=bug>
    Hudson is made more robust in the face of malformed console annotations.
  <li class=rfe>
    Add parameter definition type and job name to job API
    (<a href="http://issues.jenkins-ci.org/browse/JENKINS-8133">issue 8133</a>)
  <li class=rfe>
    "Install as a service" now supports Vista and Windows 7.
  <li class=rfe>
    "Restart Hudson" button should appear when a plugin is manually installed.
  <li class=rfe>
    In this release only the background is changed until Dec 5th to i387 chip,
    to celebrate our 1.387 release (the feature is time bombed and will revert
    to the butler after that date.)
</ul>
<h3><a name=v1.386>What's new in 1.386</a> (2010/11/19)</h3>
<ul class=image>
  <li class=bug>
    Support CSRF protection when submitting results of an external job.
    (<a href="http://issues.jenkins-ci.org/browse/JENKINS-7961">issue 7961</a>)
  <li class=bug>
    Allow build to start when polling interval is shorter than quiet period and
    we need a workspace for polling.
    (<a href="http://issues.jenkins-ci.org/browse/JENKINS-8007">issue 8007</a>)
  <li class=bug>
    Fix escaping of some special characters when passing properties to Ant on Windows.
    (<a href="http://issues.jenkins-ci.org/browse/JENKINS-7657">issue 7657</a>)
  <li class=bug>
    Check poll_scm_threads.
  <li class=bug>
    "Retain long standard output/error" option could not be checked when
    configuring a job.
    (<a href="http://issues.jenkins-ci.org/browse/JENKINS-7562">issue 7562</a>)
  <li class=bug>
    Build number in Build History status was off-by-one.
    (<a href="http://issues.jenkins-ci.org/browse/JENKINS-7973">issue 7973</a>)
  <li class=bug>
    Check whether the name of ToolInstlation is not null.
    (<a href="http://issues.jenkins-ci.org/browse/JENKINS-8088">issue 8088</a>)
  <li class=bug>
    Prevent AbstractMethodError because of new method in Queue.Executor interface.
    (<a href="http://issues.jenkins-ci.org/browse/JENKINS-8033">issue 8033</a>)
  <li class=bug>
    View "Delete" permission was not checked properly for showing link.
    (<a href="http://issues.jenkins-ci.org/browse/JENKINS-7605">issue 7605</a>)
  <li class=bug>
    Fix javascript error in IE for some UI elements, such as one used by copyartifact plugin.
    (<a href="http://issues.jenkins-ci.org/browse/JENKINS-6756">issue 6756</a>)
  <li class=bug>
    Fix serialization of array containing null elements.
    (<a href="http://issues.jenkins-ci.org/browse/JENKINS-8006">issue 8006</a>)
  <li class=rfe>
    Update bundled subversion plugin to version 1.20 and ssh-slaves to version 0.14.
</ul>
<h4><s><a name=v1.385>What's new in 1.385</a> (2010/11/15)</s></h4>
<ul class=image>
  <li class=rfe> Oops, same as 1.384
</ul>
<h3><a name=v1.384>What's new in 1.384</a> (2010/11/05)</h3>
<ul class=image>
  <li class=bug>
    JDK download for auto installation was not honoring the proxy setting.
    (<a href="http://issues.jenkins-ci.org/browse/JENKINS-7327">issue 7327</a>)
  <li class=bug>
    Fixed the "Not in GZIP format" error when archiving site / copying files / etc.
    (<a href="http://issues.jenkins-ci.org/browse/JENKINS-7745">issue 7745</a>)
  <li class=bug>
    Fixed garbled node description.
    (<a href="http://hudson.361315.n4.nabble.com/-td3023036.html#a3023036">Hudson-ja</a>)
  <li class=bug>
    Fixed 404 Not Found error when downgrade buttons are clicked.
    (<a href="http://issues.jenkins-ci.org/browse/JENKINS-7988">issue 7988</a>)
  <li class=rfe>
    Label expression textbox for "Restrict where this project can be run" now
    provides autocompletion suggestions.
</ul>
<h3><a name=v1.383>What's new in 1.383</a> (2010/10/29)</h3>
<ul class=image>
  <li class="major bug">
    Fix security issue where a user with job configure permission could obtain
    admin permission for their session.
    (<a href="http://issues.jenkins-ci.org/browse/JENKINS-7256">issue 7256</a>)
  <li class=bug>
    Build wrappers can now decorate the launcher or logger for matrix builds.
    (<a href="http://issues.jenkins-ci.org/browse/JENKINS-7868">issue 7868</a>)
  <li class=bug>
    Fixed a bug where non-existent optional dependencies can result in a cascading load failure.
  <li class=rfe>
    Added extension point to allow plugins to add global filters to console
    log streams.
  <li class=rfe>
    Calculate "Estimated remaining time" for incremental Maven builds based on
    the modules which are actually being build.
    (<a href="http://issues.jenkins-ci.org/browse/JENKINS-6544">issue 6544</a>)
</ul>
<h3><a name=v1.382>What's new in 1.382</a> (2010/10/24)</h3>
<ul class=image>
  <li class=bug>
    Recognize initialization tasks from plugins.
    (<a href="http://issues.jenkins-ci.org/browse/JENKINS-5427">issue 5427</a>)
  <li class=bug>
    Hudson was failing to report error messages in several situations during a build.
  <li class=bug>
    UI for tying jobs to labels wasn't shown in some situations.
</ul>
<h3><a name=v1.381>What's new in 1.381</a> (2010/10/16)</h3>
<ul class=image>
  <li class=bug>
    Fixed a race condition.
  <li class=bug>
    Fixed issue with LabelAxis longer than 30 characters causing failures when saving matrix job configuration.
    (<a href="http://issues.jenkins-ci.org/browse/JENKINS-7500">issue 7500</a>)
  <li class=rfe>
    Improved packet fragmentation in Winstone when writing out HTTP responses.
  <li class=rfe><a href="http://wiki.jenkins-ci.org/display/JENKINS//Extension+Point+for+Project+Views+Navigation">Extension Point to provide alternate UI for Project Views implemented</a>
    (<a href="http://issues.jenkins-ci.org/browse/JENKINS-1467">issue 1467</a>)
</ul>
<h3><a name=v1.380>What's new in 1.380</a> (2010/10/09)</h3>
<ul class=image>
  <li class=bug>
    Safe restart was not working since 1.376
  <li class=bug>
    Don't let help icons get keyboard focus. This improves the keyboard navigability of the configuration page.
  <li class=bug>
    Debug message crept into the production code in 1.379.
    (<a href="http://issues.jenkins-ci.org/browse/JENKINS-7662">issue 7662</a>)
  <li class=bug>
    Fixed an AbstractMethodError in the UI with plugins (such as batch task.)
    (<a href="http://issues.jenkins-ci.org/browse/JENKINS-7546">issue 7546</a>)
  <li class=rfe>
    Add "proxy compatible" option to default crumb issuing algoritm
    (<a href="http://issues.jenkins-ci.org/browse/JENKINS-7518">issue 7518</a>)
</ul>
<h3><a name=v1.379>What's new in 1.379</a> (2010/10/02)</h3>
<ul class=image>
  <li class='major bug'>
    Fixed a pipe clogging problem that can result in a hanging build.
    (<a href="http://issues.jenkins-ci.org/browse/JENKINS-5977">issue 5977</a>,
     <a href="http://issues.jenkins-ci.org/browse/JENKINS-7572">issue 7572</a>)
  <li class=bug>
    Fixed a possible NPE in computing dependency changes.
  <li class=bug>
    Fixed the malformed HTTP request error recovery behavior in Winstone.
    (<a href="http://issues.jenkins-ci.org/browse/JENKINS-7201">issue 7201</a>)
  <li class=bug>
    When checking module descendant relationships, SCM changelog paths were using system file separators while module paths were always using /s.
    (<a href="http://issues.jenkins-ci.org/browse/JENKINS-7611">issue 7611</a>)
  <li class=bug>
    Hudson was creating multiple instances of <tt>PageDecorator</tt>s, resulting in data consistency problem.
    (<a href="http://hudson.361315.n4.nabble.com/PageDecorator-and-global-jelly-tp2552804p2552804.html">report</a>)
  <li class=bug>
    Fixed a possible AbstractMethodError 
    (<a href="http://issues.jenkins-ci.org/browse/JENKINS-7546">issue 7546</a>)
  <li class=rfe>
    Supported failsafe reports for the Maven2 job type.
    (<a href="http://issues.jenkins-ci.org/browse/JENKINS-4229">issue 4229</a>)
</ul>
<h3><a name=v1.378>What's new in 1.378</a> (2010/09/25)</h3>
<ul class=image>
  <li class='major bug'>
    Improving the master/slave communication to avoid pipe clogging problem.
    (<a href="http://issues.jenkins-ci.org/browse/JENKINS-5977">issue 5977</a>)
  <li class='major bug'>
    Rolling back to Ant 1.8.0 due to bug in Ant 1.8.1 file copy with large files.
    (<a href="http://issues.jenkins-ci.org/browse/JENKINS-7013">issue 7013</a>)
  <li class=bug>
    Multiple fingerprints and "redeploy artifacts" links are added to M2 builds when multiple forked lifecycles are invovled.
  <li class=bug>
    Computation of the module build time in the m2 job was incorrect when multiple forked lifecycles are involved.
  <li class=bug>
    Standardized logic for determining alternate settings file location in Maven projects for POM parsing and actual Maven execution.
    (<a href="http://issues.jenkins-ci.org/browse/JENKINS-4963">issue 4963</a>)
  <li class=bug>
    Side effect from earlier fix of <a href="http://issues.jenkins-ci.org/browse/JENKINS-7300">issue 7300</a> - some help files were linking to a now-moved file in SVN directly. Those are all changed to relative paths now.
  <li class=bug>
    BuildWrapper teardowns could not get result of build for Maven2 projects.
    (<a href="http://issues.jenkins-ci.org/browse/JENKINS-6033">issue 6033</a>)
  <li class=bug>
    Properly handle incremental builds of Maven projects using relative paths to modules.
    (<a href="http://issues.jenkins-ci.org/browse/JENKINS-5357">issue 5357</a>)
  <li class=bug>
    Setting of MAXOPENFILES was not reflected in the debian init script.
    (<a href="http://issues.jenkins-ci.org/browse/JENKINS-5721">issue 5721</a>)
  <li class=bug>
    Do not expose static resources under <tt>WEB-INF</tt> to clients
    (<a href="http://issues.jenkins-ci.org/browse/JENKINS-7457">issue 7457</a>)
  <li class=rfe>
    Console annotations are added to highlight warnings/errors in Maven
  <li class=rfe>
    If a polling initiated a build, capture its log to the build.
  <li class=rfe>
    Added a new extension point to prolong the quiet down period programmatically.
  <li class=rfe>
    Added a new extension point to make the ping behaviour customizable.
    (<a href="http://issues.jenkins-ci.org/browse/JENKINS-5249">issue 5249</a>)
  <li class=rfe>
    Added a new classloader ("a la" child first for plugin)
    (<a href="http://issues.jenkins-ci.org/browse/JENKINS-5360">issue 5360</a>)    
</ul>
<h3><a name=v1.377>What's new in 1.377</a> (2010/09/19)</h3>
<ul class=image>
  <li class=bug>
    Moved nulling out of buildEnvironments to cleanUp, so that node variables are available in Publishers.
    (<a href="http://issues.jenkins-ci.org/browse/JENKINS-5925">issue 5925</a>)
  <li class=bug>
    Fixed a persistence problem in the label properties.
    (<a href="http://issues.jenkins-ci.org/browse/JENKINS-7378">issue 7378</a>)
  <li class=bug>
    Fixed a problem in saving configuration for matrix projects with multiple label axes.
    (<a href="http://issues.jenkins-ci.org/browse/JENKINS-7281">issue 7281</a>)
  <li class=bug>
    Fixed French localization problem.
    (<a href="http://issues.jenkins-ci.org/browse/JENKINS-6003">issue 6003</a>,
     <a href="http://issues.jenkins-ci.org/browse/JENKINS-7404">issue 7404</a>)
  <li class=rfe>
    Matrix project now supports custom workspace.
    (<a href="http://issues.jenkins-ci.org/browse/JENKINS-5077">issue 5077</a>)
  <li class='major rfe'>
    Queue/execution model is extended to allow jobs that consume multiple executors on different nodes.
</ul>
<h3><a name=v1.376>What's new in 1.376</a> (2010/09/11)</h3>
<ul class=image>
  <li class=bug>
    Error in some remote API requests since 1.373.
    (<a href="http://issues.jenkins-ci.org/browse/JENKINS-7299">issue 7299</a>)
  <li class=bug>
    Fixed RSS of each user's "last builds only" are not found.
    (<a href="http://issues.jenkins-ci.org/browse/JENKINS-7384">issue 7384</a>)
  <li class=bug>
    Handle initialization problem more gracefully
    (<a href="http://issues.jenkins-ci.org/browse/JENKINS-7380">issue 7380</a>)
  <li class=bug>
    A matrix build configuration page with multiple nodes/labels was broken since 1.373.
    (<a href="http://issues.jenkins-ci.org/browse/JENKINS-7281">issue 7281</a>)
  <li class="rfe">
    Added downgrade support for the core and plugins.
</ul>
<h3><a name=v1.375>What's new in 1.375</a> (2010/09/07)</h3>
<ul class=image>
  <li class=bug>
    CLI login did not work for about half of the CLI commands (those defined via @CLIMethod annotation).
    (<a href="http://issues.jenkins-ci.org/browse/JENKINS-6628">issue 6628</a>)
  <li class=bug>
    Add escaping for comma character for Ant properties on Windows.
    (<a href="http://issues.jenkins-ci.org/browse/JENKINS-2149">issue 2149</a>)
  <li class=bug>
    Small update to empty Ant properties on Windows fix from 1.374, now also working for two consecutive empty properties.
    (<a href="http://issues.jenkins-ci.org/browse/JENKINS-7204">issue 7204</a>)
  <li class=bug>
    Fixed a possible race condition during Hudson start up.
  <li class=rfe>
    Improved the memory consumption when used with LDAP.
  <li class=rfe>
    Improved console annotations for Ant.
  <li class=rfe>
    (Internal) ConsoleNotes can now inject its associated CSS.
</ul>
<h3><a name=v1.374>What's new in 1.374</a> (2010/08/27)</h3>
<ul class=image>
  <li class=bug>
    Unable to add empty Ant properties on Windows since 1.370.
    (<a href="http://issues.jenkins-ci.org/browse/JENKINS-7204">issue 7204</a>)
  <li class=rfe>
    Maven2 projects now pick up Flexmojo test results automatically.
    (<a href="http://issues.jenkins-ci.org/browse/JENKINS-6893">issue 6893</a>)
  <li class=rfe>
    Auto-completion can be now easily added to text boxes by plugins. 
  <li class=rfe>
    Non build modules in incremental Maven builds are now set to NOT_BUILD at the beginning of the build, already. 
  <li class=rfe>
    Plugins can now transform the console output.
    (<a href="http://issues.jenkins-ci.org/browse/JENKINS-7112">issue 7112</a>)
  <li class=rfe>
    Administrator can unpin plugins that are pinned.
  <li class=rfe>
    Memory footprint reduction with fingerprints.
  <li class=rfe>
    Added "This build is disabled" on Matrix project when it disabled.
    (<a href="http://issues.jenkins-ci.org/browse/JENKINS-7266">issue 7266</a>)
</ul>
<h3><a name=v1.373>What's new in 1.373</a> (2010/08/23)</h3>
<ul class=image>
  <li class=bug>
    Fixed a config page regression in the matrix project.
    (<a href="http://issues.jenkins-ci.org/browse/JENKINS-7213">issue 7213</a>)
  <li class=bug>
    Ant target annotation should allow colon in the target name.
    (<a href="http://issues.jenkins-ci.org/browse/JENKINS-7026">issue 7026</a>)
  <li class=bug>
    Fixed a 1.372 regression in handling whitespace and other characters in label names.
    (<a href="http://issues.jenkins-ci.org/browse/JENKINS-7216">issue 7216</a>)
  <li class=bug>
    Allow use of username/password parameters for CLI when using LDAP authentication.
    (<a href="http://issues.jenkins-ci.org/browse/JENKINS-6628">issue 6628</a>)
  <li class=rfe>
    Axes in multi-configuration projects are now extensible.
  <li class=rfe>
    Multi-configuration projects now allow multiple label/node axes.
  <li class=rfe>
    Improved the layout algorithm of the matrix project visualization.
    (<a href="http://hudson.361315.n4.nabble.com/PATCH-Prefer-Y-axis-based-on-size-td2324178.html#a2324178">patch</a>)
  <li class=rfe>
    JUnit report archiving now captures stdout of tests run in Surefire.
    (<a href="http://issues.jenkins-ci.org/browse/JENKINS-4158">issue 4158</a>)
  <li class=rfe>
    Updated bundled ssh-slaves plugin to version 0.13.
</ul>
<h3><a name=v1.372>What's new in 1.372</a> (2010/08/13)</h3>
<ul class=image>
  <li class=rfe>
    Persist matrix-based security settings in a consistent order
    (<a href="http://issues.jenkins-ci.org/browse/JENKINS-7138">issue 7138</a>)
  <li class='major rfe'>
    Jobs can now use boolean expression over labels to control where they run.
</ul>
<h3><a name=v1.371>What's new in 1.371</a> (2010/08/09)</h3>
<ul class=image>
  <li class="major bug">
    A security hole in CLI command implementations enable unauthorized users
    from executing commands.
    (SECURITY-5)
</ul>
<h3><a name=v1.370>What's new in 1.370</a> (2010/08/07)</h3>
<ul class=image>
  <li class=bug>
    Added escaping of special characters when passing properties to Ant on Windows.
    (<a href="http://issues.jenkins-ci.org/browse/JENKINS-7108">issue 7108</a>)
  <li class=bug>
    Workaround issue in IBM JVM causing intermittent ClassNotFoundExceptions.
    (<a href="http://issues.jenkins-ci.org/browse/JENKINS-5141">issue 5141</a>)
  <li class=bug>
    Fixed a memory leak in Winstone
    (<a href="http://issues.jenkins-ci.org/browse/JENKINS-5119">issue 5119</a>)
  <li class=rfe>
    Updated bundled cvs plugin to version 1.2.
  <li class=rfe>
    Incorporated community contributed translations in Korean and Dutch.
</ul>
<h3><a name=v1.369>What's new in 1.369</a> (2010/07/30)</h3>
<ul class=image>
  <li class="major bug">
    <code>X-Hudson</code> header not being sent in 1.368.
    (<a href="http://issues.jenkins-ci.org/browse/JENKINS-7100">issue 7100</a>)
  <li class=bug>
    NPE on build after incremental Maven builds are aborted.
    (<a href="http://issues.jenkins-ci.org/browse/JENKINS-6429">issue 6429</a>)
  <li class=bug>
    On-demand slaves would launch even when "only for tied jobs" is set.
    (<a href="http://issues.jenkins-ci.org/browse/JENKINS-7054">issue 7054</a>)
  <li class=bug>
    Fix links to ant targets in console output view that were added in 1.367.
    (<a href="http://issues.jenkins-ci.org/browse/JENKINS-7041">issue 7041</a>)
  <li class=bug>
    Avoid error with invalid or null primary view, such as in upgrade from older Hudson.
    (<a href="http://issues.jenkins-ci.org/browse/JENKINS-6938">issue 6938</a>)
  <li class=bug>
    Support LogRotator deletion of old artifacts in multiconfiguration projects.
    (<a href="http://issues.jenkins-ci.org/browse/JENKINS-6925">issue 6925</a>)
  <li class=bug>
    Build queue was not saved in safeRestart or safeExit.
    (<a href="http://issues.jenkins-ci.org/browse/JENKINS-6804">issue 6804</a>)
  <li class=rfe>
    CLI can now work with a reverse proxy that requires BASIC auth.
    (<a href="http://issues.jenkins-ci.org/browse/JENKINS-3796">issue 3796</a>)
</ul>
<h3><a name=v1.368>What's new in 1.368</a> (2010/07/26)</h3>
<ul class=image>
  <li class=bug>
    Make <tt>/buildWithParameters</tt> support remote cause and user supplied cause text
    for build via authentication token, just as <tt>/build</tt> does.
    (<a href="http://issues.jenkins-ci.org/browse/JENKINS-7004">issue 7004</a>)
  <li class=bug>
    Auto install of JDK when master/slave are different platforms would fail.
    (<a href="http://issues.jenkins-ci.org/browse/JENKINS-6880">issue 6880</a>)
  <li class=bug>
    Modified to work with Tomcat 7.
    (<a href="http://issues.jenkins-ci.org/browse/JENKINS-6738">issue 6738</a>)
</ul>
<h3><a name=v1.367>What's new in 1.367</a> (2010/07/16)</h3>
<ul class=image>
  <li class=bug>
    Safe restart made Hudson unresponsive until all running jobs complete, since 1.361.
    (<a href="http://issues.jenkins-ci.org/browse/JENKINS-6649">issue 6649</a>)
  <li class=bug>
    Plugins with dependencies show wrong description on installed plugins page.
    (<a href="http://issues.jenkins-ci.org/browse/JENKINS-6966">issue 6966</a>)
  <li class=bug>
    Fix redirect after login when return URL has characters that need encoding.
    (<a href="http://issues.jenkins-ci.org/browse/JENKINS-6960">issue 6960</a>)
  <li class=bug>
    &lt;input type='hidden'&gt; field shouldn't be getting the plain text password value.
  <li class=rfe>
    Added a mechanism to register CLI option handler as an extension point.
  <li class=rfe>
    Added a CLI command 'set-build-result' that can be used from inside a build to set the build status.
  <li class=rfe>
    Show outline structure for Ant execution in the console output view.
  <li class=rfe>
    Remote API now supports the 'tree' filter query parameter which is more efficient and easier to use.
    (<a href="http://issues.jenkins-ci.org/browse/JENKINS-5940">issue 5940</a>)
</ul>
<h3><a name=v1.366>What's new in 1.366</a> (2010/07/09)</h3>
<ul class=image>
  <li class='major bug'>
    Fixed a possible security issue where a malicious user with the project
    configuration access can trick Hudson into leaking the proxy password,
    if Hudson is configured with a proxy with username/password.
    (SECURITY-3)
  <li class=bug>
    Delete contained module builds when a maven project build is deleted, to avoid
    orphaned builds which can then affect the displayed result of a prior build.
    (<a href="http://issues.jenkins-ci.org/browse/JENKINS-6779">issue 6779</a>)
  <li class=bug>
    Hide some sidepanel links that should not be shown in user-private views.
    (<a href="http://issues.jenkins-ci.org/browse/JENKINS-6832">issue 6832</a>)
  <li class=bug>
    Fix for file parameters that are copied to a subdirectory of the workspace.
    (<a href="http://issues.jenkins-ci.org/browse/JENKINS-6889">issue 6889</a>)
  <li class=bug>
    File parameters uploaded via the CLI are now displayed correctly on the build Parameters page.
    (<a href="http://issues.jenkins-ci.org/browse/JENKINS-6896">issue 6896</a>)
  <li class=bug>
    Allowed file parameters to be downloaded even when the name contains URL-unfriendly characters.
    (<a href="http://issues.jenkins-ci.org/browse/JENKINS-6897">issue 6897</a>)
  <li class=bug>
    Fixed a garbage in the raw console plain text output.
    (<a href="http://issues.jenkins-ci.org/browse/JENKINS-6034">issue 6034</a>)
  <li class=bug>
    "Hudson is loading" page didn't take the user back to the same page.
  <li class=rfe>
    Hudson can now remotely install JDK on Windows slaves when connecting via the
    "Let Hudson control this Windows slave as a Windows service" mode.
  <li class=rfe>
    The "Let Hudson control this Windows slave as a Windows service" mode now allows the same Windows slave
    to be used by multiple Hudson masters.
</ul>
<h3><a name=v1.365>What's new in 1.365</a> (2010/07/05)</h3>
<ul class=image>
  <li class='major bug'>
    Fixed a critical security problem. See <a href="http://infradna.com/content/security-advisory-2010-07-05">the advisory</a> for more details.
</ul>
<h3><a name=v1.364>What's new in 1.364</a> (2010/06/25)</h3>
<ul class=image>
  <li class=bug>
    Fixed a race condition where a queued build may get executed multiple times.
    (<a href="http://issues.jenkins-ci.org/browse/JENKINS-6819">issue 6819</a>)
  <li class=bug>
    Some UI labels related to JUnit results were shown in the wrong locale.
    (<a href="http://issues.jenkins-ci.org/browse/JENKINS-6824">issue 6824</a>)
  <li class=rfe>
    <tt>BuildWrapper</tt>s can now contribute build variables.
    (<a href="http://issues.jenkins-ci.org/browse/JENKINS-6497">issue 6497</a>)
</ul>
<h3><a name=v1.363>What's new in 1.363</a> (2010/06/18)</h3>
<ul class=image>
  <li class=bug>
    Fix queue handling to close locking gap between removing job from queue and starting build,
    to prevent unintended concurrent builds (refactor of change first made in 1.360).
    (<a href="http://hudson.361315.n4.nabble.com/Patch-to-fix-concurrent-build-problem-td2229136.html">report</a>)
  <li class=bug>
    Allow multiple dependencies between same two projects, as they may trigger under
    different conditions and with different parameters.
    (<a href="http://issues.jenkins-ci.org/browse/JENKINS-5708">issue 5708</a>)
  <li class=bug>
    Timeline on build trend page should use server timezone instead of always GMT.
    (<a href="http://issues.jenkins-ci.org/browse/JENKINS-6692">issue 6692</a>)
  <li class=bug>
    Don't mask the cause of the checkout related exception.
  <li class=bug>
    "who am I?" page should be visible to everyone.
  <li class=rfe>
    Avoid pointless and harmful redirection when downloading slave.jar. 
    (<a href="http://issues.jenkins-ci.org/browse/JENKINS-5752">issue 5752</a>)
  <li class=rfe>
    Cache downloaded JDKs.
  <li class=bug>
    Reinstall a JDK when a different version is selected.
    (<a href="http://issues.jenkins-ci.org/browse/JENKINS-5551">issue 5551</a>)
  <li class=rfe>
    Integrated community-contributed translations (Germany, Greek, Spanish, Finnish, Hungarian, Italian, Japanese, French,
    Russian, Slovenian, Dutch, Traditional Chinese, Swedish, Ukrainian, and Portuguese.) 
  <li class=rfe>
    Upgraded bundled Ant to version 1.8.1.
    (<a href="http://issues.jenkins-ci.org/browse/JENKINS-6562">issue 6562</a>)
</ul>
<h3><a name=v1.362>What's new in 1.362</a> (2010/06/11)</h3>
<ul class=image>
  <li class=bug>
    Restored optional container-based authentication for CLI.
    (<a href="http://issues.jenkins-ci.org/browse/JENKINS-6587">issue 6587</a>)
  <li class=bug>
    Fix javascript error when a plugin uses an empty <tt>dropdownList</tt>, resulting in LOADING overlay being left up.
    (<a href="http://issues.jenkins-ci.org/browse/JENKINS-6542">issue 6542</a>)
  <li class=rfe>
    Add setting so job views may show only enabled or disabled jobs.
    (<a href="http://issues.jenkins-ci.org/browse/JENKINS-6673">issue 6673</a>)
  <li class=rfe>
    File parameters can now be downloaded from the build Parameters page.
    (<a href="http://issues.jenkins-ci.org/browse/JENKINS-6719">issue 6719</a>)
  <li class=rfe>
    Added an ability to point to different update sites.
  <li class=rfe>
    Added a new extension point to plug in custom utility to kill processes.
  <li class=rfe>
    Added a proactive error diagnostics to look for a broken reverse proxy setup.
    (<a href="http://wiki.jenkins-ci.org/display/JENKINS//Running+Hudson+behind+Apache#RunningHudsonbehindApache-modproxywithHTTPS">report</a>)
</ul>
<h3><a name=v1.361>What's new in 1.361</a> (2010/06/04)</h3>
<ul class=image>
  <li class=bug>
    Fixed a bug where IE shows empty client cert dialog when connecting to HTTPS site run by Winstone.
    (<a href="http://hudson.361315.n4.nabble.com/winstone-container-and-ssl-td383501.html">report</a>)
  <li class=bug>
    "java -jar hudson.war" with AJP was broken.
    (<a href="http://issues.jenkins-ci.org/browse/JENKINS-5753">issue 5753</a>)
  <li class=bug>
    Safe restart stopped working on protected Hudson since 1.359.
    (<a href="http://issues.jenkins-ci.org/browse/JENKINS-6667">issue 6667</a>)
  <li class=bug>
    Parameterized jobs did not use configured quiet period.
    (<a href="http://issues.jenkins-ci.org/browse/JENKINS-6660">issue 6660</a>)
  <li class=bug>
    Fix form data conflict when fingerprinting is used with Promoted Builds plugin.
    (<a href="http://issues.jenkins-ci.org/browse/JENKINS-6642">issue 6642</a>)
  <li class=bug>
    Avoid possible exception at startup when some plugins have optional dependencies.
    (<a href="http://issues.jenkins-ci.org/browse/JENKINS-6435">issue 6435</a>)
  <li class=bug>
    Add <tt>autocomplete="off"</tt> for LDAP managerDN and managerPassword fields.
    (<a href="http://issues.jenkins-ci.org/browse/JENKINS-3586">issue 3586</a>)
  <li class=bug>
    Set a TCP timeout when slaves connect to the master.
    (<a href="http://issues.jenkins-ci.org/browse/JENKINS-6262">issue 6262</a>)
  <li class=bug>
    File parameter builds started with the CLI command no longer throw an NPE.
    (<a href="http://issues.jenkins-ci.org/browse/JENKINS-4296">issue 4296</a>)
  <li class=bug>
    Workaround for bug in Glassfish Enterprise.
    (<a href="http://issues.jenkins-ci.org/browse/JENKINS-6459">issue 6459</a>)
  <li class=bug>
    Ensure nested <tt>f:repeatable</tt> content does not inherit outer list when inner list is null.
    (<a href="http://issues.jenkins-ci.org/browse/JENKINS-6679">issue 6679</a>)
  <li class=rfe>
    Add two new permalinks to job pages: "Last unstable build" and "Last unsuccessful build".
  <li class=rfe>
    Allow the build number to be set so long as it's still bigger than the last build.
    (<a href="http://issues.jenkins-ci.org/browse/JENKINS-4930">issue 4930</a>)
  <li class=rfe>
    Copied jobs are now disabled until configuration is saved, so they don't start building before ready.
    (<a href="http://issues.jenkins-ci.org/browse/JENKINS-2494">issue 2494</a>)
  <li class=rfe>
    Reduced logging from jmDNS.
</ul>
<h3><a name=v1.360>What's new in 1.360</a> (2010/05/28)</h3>
<ul class=image>
  <li class=bug>
    A Java6 dependency had crept in in 1.359.
    (<a href="http://issues.jenkins-ci.org/browse/JENKINS-6653">issue 6653</a>)
  <li class=bug>
    Workaround for bug in Glassfish Enterprise.
    (<a href="http://issues.jenkins-ci.org/browse/JENKINS-6459">issue 6459</a>)
  <li class=rfe>
    Added an extension point to control the assignment of tasks to nodes.
    (<a href="http://issues.jenkins-ci.org/browse/JENKINS-6598">issue 6598</a>)
</ul>
<h3><a name=v1.359>What's new in 1.359</a> (2010/05/21)</h3>
<ul class=image>
  <li class=bug>
    Accept latest JRockit JVM release as a compatible JVM.
    (<a href="http://issues.jenkins-ci.org/browse/JENKINS-6556">issue 6556</a>)
  <li class=rfe>
    Hudson now broadcasts itself in DNS multicast at "_hudson._tcp.local" to facilitate auto-discovery from other tools
  <li class=rfe>
    Added the "-block" option to the "quiet-down" CLI command so that the command will block until the system really quiets down.
</ul>
<h3><a name=v1.358>What's new in 1.358</a> (2010/05/14)</h3>
<ul class=image>
  <li class=bug>
    Too much memory used by stdout/stderr from test results.
    (<a href="http://issues.jenkins-ci.org/browse/JENKINS-6516">issue 6516</a>)
  <li class=bug>
    Fixed a memory leak in Winstone sessions.
    (<a href="http://issues.jenkins-ci.org/browse/JENKINS-5119">issue 5119</a>)
  <li class=bug>
    Fix to handle usernames with colon character on Windows.
    (<a href="http://issues.jenkins-ci.org/browse/JENKINS-6476">issue 6476</a>)
  <li class=bug>
    Fixed the port number handling problem in debian init script.
    (<a href="http://issues.jenkins-ci.org/browse/JENKINS-6474">issue 6474</a>)
  <li class=bug>
    Fix FilePath.getParent() handling of edge cases.
    (<a href="http://issues.jenkins-ci.org/browse/JENKINS-6494">issue 6494</a>)
  <li class=bug>
    Fix css conflict introduced in 1.357 that caused missing data display in analysis plugins.
    (<a href="http://issues.jenkins-ci.org/browse/JENKINS-6496">issue 6496</a>)
  <li class=rfe>
    Support "optional=true" parameter for @Extension.
  <li class=rfe>
    Supported OpenSSL-style certificate/key file format with "java -jar hudson.war"
  <li class=rfe>
    If --httpsPort option is given without the certificate, run with a one-time self-signed certificate.
  <li class=rfe>
    Hudson shouldn't show a login error page unless the user really failed to login (think about when the user presses a back button.)
</ul>
<h3><a name=v1.357>What's new in 1.357</a> (2010/05/07)</h3>
<ul class=image>
  <li class=bug>
    Maven builds abort unexpectedly due to a SocketTimeoutException on machine with poor resources.
    (<a href="http://issues.jenkins-ci.org/browse/JENKINS-3273">issue 3273</a>)
  <li class=bug>
    Fix incorrect handling of ".." in paths with mix of / and \ separators since 1.349.
    (<a href="http://issues.jenkins-ci.org/browse/JENKINS-5951">issue 5951</a>)
  <li class=bug>
    Javadoc publishing should not fail build if javadoc is already current.
    (<a href="http://issues.jenkins-ci.org/browse/JENKINS-6332">issue 6332</a>)
  <li class=bug>
    Fix download of files/artifacts larger than 2GB.
    (<a href="http://issues.jenkins-ci.org/browse/JENKINS-6351">issue 6351</a>)
  <li class=bug>
    Build page may not list all of the artifacts since 1.348.
    (<a href="http://issues.jenkins-ci.org/browse/JENKINS-6371">issue 6371</a>)
  <li class=bug>
    Add workaround for Opera 10.52/53 bug causing error in saving job configuration.
    (<a href="http://issues.jenkins-ci.org/browse/JENKINS-6424">issue 6424</a>)
  <li class=bug>
    Fix createSymlink problem on *nix systems that do not use GNUCLibrary since 1.356.
    (<a href="http://issues.jenkins-ci.org/browse/JENKINS-6437">issue 6437</a>)
  <li class=bug>
    Hide add/edit description link on test result pages when user does not have
    permission to submit a description.
  <li class=rfe>
    Changed permission required to set description on test result pages
    from Build Job to Update Run.
  <li class=rfe>
    Add "LOADING" overlay on global and job config pages until form is ready for use.
  <li class=rfe>
    Email recipient lists now support build parameters.
    (<a href="http://issues.jenkins-ci.org/browse/JENKINS-6394">issue 6394</a>)
  <li class=rfe>
    Make it easier to see the latest update jobs on the Update Center page.
    (<a href="http://issues.jenkins-ci.org/browse/JENKINS-4255">issue 4255</a>)
  <li class=rfe>
    Allow plugins to use forms with an onsubmit handler, and fix "no-json" handling.
    (<a href="http://issues.jenkins-ci.org/browse/JENKINS-5927">issue 5927</a>)
  <li class=rfe>
    Updated bundled subversion plugin to version 1.17.
</ul>
<h3><a name=v1.356>What's new in 1.356</a> (2010/05/03)</h3>
<ul class=image>
  <li class=bug>
    Fix <tt>StringIndexOutOfBoundsException</tt> in console log from <tt>UrlAnnotator</tt>.
    (<a href="http://issues.jenkins-ci.org/browse/JENKINS-6252">issue 6252</a>)
  <li class=bug>
    Fixed potential deadlock between saving project config and getting project page.
    (<a href="http://issues.jenkins-ci.org/browse/JENKINS-6269">issue 6269</a>)
  <li class=bug>
    Fixed timeline display on build time trend page.
    (<a href="http://issues.jenkins-ci.org/browse/JENKINS-6439">issue 6439</a>)
  <li class=bug>
    Fixed garbled response of XML API if xpath is specified.
    (<a href="http://n4.nabble.com/Hudson-API-XML-td1723766.html#a1723766">ja@hudson.dev.javanet</a>)
  <li class=bug>
    Fix broken links for stopping jobs in executor list on pages for slave nodes or filtered views.
  <li class=bug>
    Fixed <tt>NoSuchMethodError</tt> with Maven and Ivy plugins.
    (<a href="http://issues.jenkins-ci.org/browse/JENKINS-6311">issue 6311</a>)
  <li class=rfe>
    Extension points can be now sorted.
</ul>
<h3><a name=v1.355>What's new in 1.355</a> (2010/04/16)</h3>
<ul class=image>
  <li class=bug>
    Colored ball image at top of build pages was broken for Hudson in some web
    containers (fixed by removing workaround for a Firefox bug fixed since 3.0.5/Dec2008).
    (<a href="http://issues.jenkins-ci.org/browse/JENKINS-2341">issue 2341</a>)
  <li class=bug>
    Console page while build is running did not wrap lines when viewed in IE.
    (<a href="http://issues.jenkins-ci.org/browse/JENKINS-5869">issue 5869</a>)
  <li class=bug>
    Fixed build history to indicate test failure for MavenBuild and MavenModuleSetBuild.
  <li class=bug>
    Make <tt>dropdownList</tt> work in repeatable content, such as a build step.
  <li class=bug>
    Fixed a bug where a job created via XML didn't properly receive upstream/downstream computation.
    (<a href="http://n4.nabble.com/Hudson-API-td1747758.html#a1747758">report</a>)
  <li class=bug>
    Argument masking wasn't working correctly for commands run on slaves
    (<a href="http://n4.nabble.com/Password-masking-when-running-commands-on-a-slave-tp1753033p1753033.html">report</a>)
  <li class=rfe>
    Added the slave retention strategy based on a schedule.
  <li class=rfe>
    Added to configure charset option of Mailer.
</ul>
<h3><a name=v1.354>What's new in 1.354</a> (2010/04/12)</h3>
<ul class=image>
  <li class=bug>
    POM parsing was still using the module root as the base for relative paths for alternate settings files.
    (<a href="http://issues.jenkins-ci.org/browse/JENKINS-6080">issue 6080</a>)
  <li class=bug>
    Fix dynamic updates of build history table when CSRF protection is turned on.
    (<a href="http://issues.jenkins-ci.org/browse/JENKINS-6072">issue 6072</a>)
  <li class=bug>
    Improved the error reporting mechanism in LDAP setting.
  <li class=bug>
    Raw console output contains garbage.
    (<a href="http://issues.jenkins-ci.org/browse/JENKINS-6034">issue 6034</a>)
  <li class=bug>
    Fixed a file handle leak in the slave connection.
    (<a href="http://issues.jenkins-ci.org/browse/JENKINS-6137">issue 6137</a>)
  <li class=bug>
    Quiet period wasn't taking effect properly when doing parameterized builds.
</ul>
<h3><a name=v1.353>What's new in 1.353</a> (2010/03/29)</h3>
<ul class=image>
  <li class=bug>
    Tagging a repository can result in NPE. 
  <li class=bug>
    Fix possible form submission error when using multiple combobox elements.
    (<a href="http://issues.jenkins-ci.org/browse/JENKINS-6025">issue 6025</a>)
  <li class=bug>
    Better escaping of test case names in test results pages.
    (<a href="http://issues.jenkins-ci.org/browse/JENKINS-5982">issue 5982</a>)
  <li class=bug>
    Make radio buttons work in repeatable content, such as a build step.
    (<a href="http://issues.jenkins-ci.org/browse/JENKINS-5028">issue 5028</a>)
  <li class=bug>
    Fixed the handling of verifying that the POM path entered for Maven projects exists.
    (<a href="http://issues.jenkins-ci.org/browse/JENKINS-4693">issue 4693</a>)
  <li class=rfe>
    Added link to builds in buildTimeTrend
    (<a href="http://issues.jenkins-ci.org/browse/JENKINS-3993">issue 3993</a>)
</ul>
<h3><a name=v1.352>What's new in 1.352</a> (2010/03/19)</h3>
<ul class=image>
  <li class=bug>
    Fixed a file handle leak when a copy fails.
    (<a href="http://issues.jenkins-ci.org/browse/JENKINS-5899">issue 5899</a>)
  <li class=bug>
    Replace '&gt;' with '_' in username, as already done for '&lt;'.
    (<a href="http://issues.jenkins-ci.org/browse/JENKINS-5833">issue 5833</a>)
  <li class=bug>
    Fix <tt>editableComboBox</tt> to select item when mouse click takes more than 100ms.
    (<a href="http://issues.jenkins-ci.org/browse/JENKINS-2722">issue 2722</a>)
  <li class=bug>
    Fixed NPE when configuring a view without "Regular expression".
  <li class=bug>
    Page shouldn't scroll up when the user opens/closes a stack trace in the test failure report.
  <li class=bug>
    Fixed a bug where Hudson can put a wrong help file link.
    (<a href="http://n4.nabble.com/Resolution-of-help-files-in-jelly-entries-tp1592533p1592533.html">report</a>)
  <li class=bug>
    Fixed Maven site goal archiving from slaves.
    (<a href="http://issues.jenkins-ci.org/browse/JENKINS-5943">issue 5943</a>)
  <li class=bug>
    Fixed a regression with NetBeans Hudson plugin progressive console output.
    (<a href="http://issues.jenkins-ci.org/browse/JENKINS-5941">issue 5941</a>)
  <li class=bug>
    Fixed a situation where a failure in plugin start up can prevent massive number of job loss. 
  <li class=rfe>
    Supported JBoss EAP 5.0.0 GA.
    (<a href="http://issues.jenkins-ci.org/browse/JENKINS-5922">issue 5922</a>)
  <li class=rfe>
    CLI commands on protected Hudson now asks a password interactively, if run on Java6.
  <li class=rfe>
    Added CLI 'login' and 'logout' commands so that you don't have to specify a credential
    for individual CLI invocation. 
  <li class=rfe>
    URLs in the console output are now hyperlinks. 
  <li class=rfe>
    Improved the URL annotation logic.
  <li class=rfe>
    Add drag&amp;drop support for <tt>f:repeatable</tt> lists and use this for
    the JDK/Ant/Maven installations in global config so these can be reordered.
  <li class=rfe>
    Integrated a new round of community-contributed localizations (ca, es, fi, fr, hi_IN, it, nl, ru, and sv_SE locales.)
</ul>
<h3><a name=v1.351>What's new in 1.351</a> (2010/03/15)</h3>
<ul class=image>
  <li class='major bug'>
    Regression in 1.350 that can delete old build artifacts.
    (<a href="http://n4.nabble.com/Warning-about-Hudson-1-350-Could-delete-your-artifacts-td1593483.html">report</a>)
</ul>
<h3><a name=v1.350>What's new in 1.350</a> (2010/03/12)</h3>
<ul class=image>
  <li class=bug>
    Fix handling of relative paths in alternate settings.xml path for Maven projects.
    (<a href="http://issues.jenkins-ci.org/browse/JENKINS-4693">issue 4693</a>)
  <li class=bug>
    Alternate settings, private repository, profiles, etc were not used in embedded Maven for
    deploy publisher.
    (<a href="http://issues.jenkins-ci.org/browse/JENKINS-4939">issue 4939</a>)
  <li class=bug>
    Make <tt>editableComboBox</tt> work in repeatable content, such as a build step.
  <li class=bug>
    If content is captured using <tt>&lt;j:set var=".."&gt;..content..&lt;/j:set&gt;</tt>,
    fixed this to use proper HTML rendering when appropriate.
  <li class=bug>
    '&lt;' and '&amp;' in the console output was not escaped since 1.349
    (<a href="http://issues.jenkins-ci.org/browse/JENKINS-5852">issue 5852</a>)
  <li class='major bug'>
    Fixed an <tt>AbstractMethodError</tt> in SCM polling under some circumstances.
    (<a href="http://issues.jenkins-ci.org/browse/JENKINS-5756">issue 5756</a>)
  <li class='major bug'>
    Fixed a <tt>ClassCastException</tt> in the Subversion plugin - now using Subversion plugin 1.13.
    (<a href="http://issues.jenkins-ci.org/browse/JENKINS-5827">issue 5827</a>)
  <li class=bug>
    The Maven Integration plugin link in the Update Center was going to a dead location.
    (<a href="http://issues.jenkins-ci.org/browse/JENKINS-4811">issue 4811</a>)
  <li class=bug>
    On RPM/DEB/etc installation, don't offer the self upgrade. It should be done by the native package manager.
    (<a href="http://n4.nabble.com/RPM-for-Hudson-1-345-does-not-Upgrade-Automatically-tp1579580p1579580.html">report</a>)
  <li class=bug>
    Fixed a possible lock up of slaves.
  <li class=rfe>
    Added advanced option to LogRotator to allow for removing artifacts from old builds
    without removing the logs, history, etc.
    (<a href="http://issues.jenkins-ci.org/browse/JENKINS-834">issue 834</a>)
  <li class=rfe>
    Authentication support in Hudson CLI.
    (<a href="http://issues.jenkins-ci.org/browse/JENKINS-3796">issue 3796</a>)
  <li class=rfe>
    Added console annotation support to SCM polling logs.
</ul>
<h3><a name=v1.349>What's new in 1.349</a> (2010/03/05)</h3>
<ul class=image>
  <li class=bug>
    Fix deserialization problem with fields containing double underscore.
    (<a href="http://issues.jenkins-ci.org/browse/JENKINS-5768">issue 5768</a>)
  <li class=bug>
    Fix deserialization problem for Exception objects where the XML has bad/old data.
    (<a href="http://issues.jenkins-ci.org/browse/JENKINS-5769">issue 5769</a>)
  <li class=bug>
    Fix serialization problem with empty CopyOnWriteMap.Tree.
    (<a href="http://issues.jenkins-ci.org/browse/JENKINS-5776">issue 5776</a>)
  <li class=bug>
    Fixed a bug that can cause 404 in the form validation check.
  <li class=rfe>
    Remote build result submission shouldn't hang forever even if Hudson goes down.
  <li class=rfe>
    Added a monitor for old or unreadable data in XML files and a manage screen to assist
    in updating files to the current data format and/or removing unreadable data from plugins
    that are no longer active.  "Manage Hudson" page will show a link if any old/unreadable
    data was detected.
  <li class=rfe>
    Added a mechanism to bundle <tt>init.groovy</tt> inside the war for OEM.
    (<a href="http://n4.nabble.com/preconfigured-hudson-war-tp1575216p1575216.html">report</a>)
  <li class=rfe>
    Added an extension point to annotate console output.
    (<a href="http://issues.jenkins-ci.org/browse/JENKINS-2137">issue 2137</a>)
</ul>
<h3><a name=v1.348>What's new in 1.348</a> (2010/02/26)</h3>
<ul class=image>
  <li class=rfe>
    Fixed a performance problem of the job/build top page when there are too many artifacts.
  <li class=rfe>
    Improved /etc/shadow permission checks.
</ul>
<h3><a name=v1.347>What's new in 1.347</a> (2010/02/19)</h3>
<ul class=image>
  <li class=bug>
    Fix javascript problem showing test failure detail for test name with a quote character.
    (<a href="http://issues.jenkins-ci.org/browse/JENKINS-1544">issue 1544</a>)
  <li class=bug>
    Hudson can incorrectly configure labels for the master when bleeding edge EC2 plugin is used.
  <li class=bug>
    Fixed the regression wrt the whitespace trimming caused by 1.346.
    (<a href="http://issues.jenkins-ci.org/browse/JENKINS-5633">issue 5633</a>)
  <li class=bug>
    Under some circumstances, Hudson can incorrectly delete the temporary directory itself.
    (<a href="http://issues.jenkins-ci.org/browse/JENKINS-5642">issue 5642</a>)
  <li class=bug>
    Newlines in MAVEN_OPTS environment variable can cause problems in other contexts.
    (<a href="http://issues.jenkins-ci.org/browse/JENKINS-5651">issue 5651</a>)
  <li class=rfe>
    Improved the form validation mechanism to support multiple controls.
    (<a href="http://issues.jenkins-ci.org/browse/JENKINS-5610">issue 5610</a>)
  <li class=rfe>
    Added message to slave log when it has successfully come online.
    (<a href="http://issues.jenkins-ci.org/browse/JENKINS-5630">issue 5630</a>)
</ul>
<h3><a name=v1.346>What's new in 1.346</a> (2010/02/12)</h3>
<ul class=image>
  <li class=bug>
    Maven modules should not be buildable when the parent project is disabled.
    (<a href="http://issues.jenkins-ci.org/browse/JENKINS-1375">issue 1375</a>)
  <li class=bug>
    Fixed the broken quiet period implementation when polling interval is shorter than
    the quiet period.  (Changes in SCM impls are needed for this to take effect.) 
    (<a href="http://issues.jenkins-ci.org/browse/JENKINS-2180">issue 2180</a>)
  <li class=bug>
    Escape username in URLs in case it contains special characters such as "#".
    (<a href="http://issues.jenkins-ci.org/browse/JENKINS-2610">issue 2610</a>)
  <li class=bug>
    Fix sidepanel link for People to be visible and show view-specific info when appropriate.
    (<a href="http://issues.jenkins-ci.org/browse/JENKINS-5443">issue 5443</a>)
  <li class=bug>
    Improved HTML rendering, not using closing tags that do not exist in HTML.
    (<a href="http://issues.jenkins-ci.org/browse/JENKINS-5458">issue 5458</a>)
  <li class=bug>
    Show better error message for missing view type selection when creating a view.
    (<a href="http://issues.jenkins-ci.org/browse/JENKINS-5469">issue 5469</a>)
  <li class=bug>
    Hudson wasn't properly streaming a large external build submission,
    which can result in OOME and unresponsiveness.
  <li class=rfe>
    Use fixed-width font in text area for shell/batch build steps.
    (<a href="http://issues.jenkins-ci.org/browse/JENKINS-5471">issue 5471</a>)
  <li class=rfe>
    Use user selected icon size on People page.
    (<a href="http://issues.jenkins-ci.org/browse/JENKINS-5447">issue 5447</a>)
  <li class=rfe>
    Speed/footprint improvement in the HTML rendering.
</ul>
<h3><a name=v1.345>What's new in 1.345</a> (2010/02/08)</h3>
<ul class=image>
  <li class='major bug'>
    Update center retrieval, "build now" link, and real-time console update was broken in 1.344.
    (<a href="http://issues.jenkins-ci.org/browse/JENKINS-5536">issue 5536</a>)
  <li class=bug>
    Fixed the backward incompatibility introduced in JENKINS-5391 fix in 1.344.
    (<a href="http://issues.jenkins-ci.org/browse/JENKINS-5391">issue 5391</a>)
</ul>
<h3><a name=v1.344>What's new in 1.344</a> (2010/02/05)</h3>
<ul class=image>
  <li class=bug>
    Removed the forced upper casing in parameterized builds.
    (<a href="http://issues.jenkins-ci.org/browse/JENKINS-5391">issue 5391</a>)
  <li class=bug>
    Password parameter on the disk should be encrypted.
    (<a href="http://issues.jenkins-ci.org/browse/JENKINS-5420">issue 5420</a>)
  <li class=bug>
    Duplicate entries on Upstream/Downstream project with "Build modules in parallel".
    (<a href="http://issues.jenkins-ci.org/browse/JENKINS-5293">issue 5293</a>)
  <li class=bug>
    "Projects tied on" should be "Projects tied to".
    (<a href="http://issues.jenkins-ci.org/browse/JENKINS-5451">issue 5451</a>)
  <li class=bug>
    Fixed the bug that prevents update center metadata retrieval in Jetty.
    (<a href="http://issues.jenkins-ci.org/browse/JENKINS-5210">issue 5210</a>)
  <li class=rfe>
    Show which plugins have already been upgraded in Plugin Manager.
    (<a href="http://issues.jenkins-ci.org/browse/JENKINS-2313">issue 2313</a>)
  <li class=rfe>
    Show Hudson upgrade status on manage page instead of offering same upgrade again.
    (<a href="http://issues.jenkins-ci.org/browse/JENKINS-3055">issue 3055</a>)
  <li class=rfe>
    Make badges in build history line up.
    (<a href="http://n4.nabble.com/Align-lock-sign-of-keep-build-forever-td1016427.html">report</a>)
</ul>
<h3><a name=v1.343>What's new in 1.343</a> (2010/01/29)</h3>
<ul class=image>
  <li class=bug>
    Don't report a computer as idle if it running the parent job for a matrix project.
    (<a href="http://issues.jenkins-ci.org/browse/JENKINS-5049">issue 5049</a>)
  <li class=bug>
    Improve error message for a name conflict when renaming a job.
    (<a href="http://issues.jenkins-ci.org/browse/JENKINS-1916">issue 1916</a>)
  <li class=bug>
    Job description set via the remote API was not saved.
    (<a href="http://issues.jenkins-ci.org/browse/JENKINS-5351">issue 5351</a>)
  <li class=bug>
    Work around a JVM bug on Windows that causes the "Access denied" error
    while creating a temp file.
    (<a href="http://issues.jenkins-ci.org/browse/JENKINS-5313">issue 5313</a>)
  <li class=bug>
    Fixed a NPE in the update center with the container authentication mode.
    (<a href="http://issues.jenkins-ci.org/browse/JENKINS-5382">issue 5382</a>)
  <li class=bug>
    Global MAVEN_OPTS for Maven projects wasn't getting loaded properly for configuration.
    (<a href="http://issues.jenkins-ci.org/browse/JENKINS-5405">issue 5405</a>)
  <li class=bug>
    Fix for parameterized project with choice parameter value that has &lt; or &gt; character.
    (<a href="http://n4.nabble.com/Fwd-IllegalArgumentException-when-use-parametrised-build-with-choice-parametr-td1311451.html#a1311451">report</a>)
  <li class=bug>
    Build queue was showing some of the items in the wrong order &mdash; it should show new ones first and
    old ones later.
  <li class=rfe>
    Move form to adjust logging levels to its own page and include table of configured levels.
    (<a href="http://issues.jenkins-ci.org/browse/JENKINS-2210">issue 2210</a>)
  <li class=rfe>
    Allow the administrator to control the host names via a system property "host.name" per slave,
    in case auto-detection fails.
    (<a href="http://issues.jenkins-ci.org/browse/JENKINS-5373">issue 5373</a>)
  <li class=rfe>
    Introduced a new extension point for test result parsers.
    (<a href="http://n4.nabble.com/Review-requested-Test-Result-Refactoring-tp978100p978100.html">discussion</a>)
  <li class=rfe>
    Data loading is made more robust in the face of linkage failures.
    (<a href="http://issues.jenkins-ci.org/browse/JENKINS-5383">issue 5383</a>)
  <li class=rfe>
    Auto-detect if Hudson is run in Solaris <a href="http://www.sun.com/bigadmin/content/selfheal/smf-quickstart.jsp">SMF</a>
    and provide restart capability.
    (<a href="http://n4.nabble.com/Self-restart-not-available-when-running-as-Solaris-SMF-tp1289605p1289605.html">report</a>)
  <li class=rfe>
    Formalized an extension point to control priority among builds in the queue.
    (<a href="http://issues.jenkins-ci.org/browse/JENKINS-833">issue 833</a>)
</ul>
<h3><a name=v1.342>What's new in 1.342</a> (2010/01/22)</h3>
<ul class=image>
  <li class=bug>
    Commands run on slaves (such as SCM operations) were not printed to the log
    the way they would be when run on master.
    (<a href="http://issues.jenkins-ci.org/browse/JENKINS-5296">issue 5296</a>)
  <li class=bug>
    Downstream jobs could fail to trigger when using per-project read permissions.
    (<a href="http://issues.jenkins-ci.org/browse/JENKINS-5265">issue 5265</a>)
  <li class=bug>
    Update lastStable/lastSuccessful symlinks on filesystem later in build process to avoid
    incorrectly updating links when build fails in post-build actions, and links briefly
    pointing to a build that is not yet complete.
    (<a href="http://issues.jenkins-ci.org/browse/JENKINS-2543">issue 2543</a>)
  <li class=bug>
    Debian package no longer changes the permissions and owner of the jobs and .ssh directory.
    This is to improve upgrade speed and so that ssh works properly after upgrading.
    (<a href="http://issues.jenkins-ci.org/browse/JENKINS-4047">issue 4047</a> and
     <a href="http://issues.jenkins-ci.org/browse/JENKINS-5112">issue 5112</a>)
  <li class=bug>
    Automatic tool installation wasn't honoring proxy setting.
    (<a href="http://issues.jenkins-ci.org/browse/JENKINS-5271">issue 5271</a>)
  <li class=bug>
    Fixed a bug that induces a NPE during list view column construction.
    (<a href="http://issues.jenkins-ci.org/browse/JENKINS-5061">issue 5061</a>)
  <li class=bug>
    Fixed a bug that can cause Hudson to fail to encode non-ASCII characters in URL.
    (<a href="http://issues.jenkins-ci.org/browse/JENKINS-5155">issue 5155</a>)
  <li class=bug>
    Added "process-test-classes" phase to Maven intercepter.
    (<a href="http://issues.jenkins-ci.org/browse/JENKINS-2226">issue 2226</a>)
  <li class=bug>
    Fixed a regression in the remote API in 1.341.
    (<a href="http://n4.nabble.com/GZIP-encoded-response-only-for-css-js-resources-tp1010358p1010358.html">report</a>)
  <li class=rfe>
    Improved error diagnostics when failing to auto install Maven/Ant.
    (<a href="http://issues.jenkins-ci.org/browse/JENKINS-5272">issue 5272</a>)
  <li class=rfe>
    Infer the default e-mail address more smartly with user IDs like "DOMAIN\user" (often seen in Windows)
    (<a href="http://issues.jenkins-ci.org/browse/JENKINS-5164">issue 5164</a>)
  <li class=rfe>
    The hudson.model.Run.ArtifactList.treeCutoff property should not limit the number 
    of artifacts shown by the API.
    (<a href="http://issues.jenkins-ci.org/browse/JENKINS-5247">issue 5247</a>)
  <li class=rfe>
    Spanish translation made a great progress.
</ul>
<h3><a name=v1.341>What's new in 1.341</a> (2010/01/15)</h3>
<ul class=image>
  <li class=bug>
    Completed fix started in 1.325 for updating bundled plugins, now working when security is enabled.
    (<a href="http://issues.jenkins-ci.org/browse/JENKINS-3662">issue 3662</a>)
  <li class=bug>
    TemporarySpaceMonitor and DiskSpaceMonitor fail to instantiate on fresh systems.
    (<a href="http://issues.jenkins-ci.org/browse/JENKINS-5162">issue 5162</a>)
  <li class=bug>
    /tmp space monitoring didn't work if /tmp is filled up completely. 
  <li class=rfe>
    Plugins can now control how builds are triggered when they declare downstream jobs.
    (<a href="http://issues.jenkins-ci.org/browse/JENKINS-5236">issue 5236</a>)
  <li class=rfe>
    Hudson now detects a cyclic dependencies among plugins and report the error gracefully.
  <li class=rfe>
    Extension points can now contribute multiple actions.
  <li class=rfe>
    Responses to remote API calls now honor the "Accept-Encoding" header.
    (<a href="http://n4.nabble.com/GZIP-encoded-response-only-for-css-js-resources-tp1010358p1010358.html">report</a>)
  <li class=rfe>
    Link to project changes summary instead of this build's changes for "still unstable" email.
    (<a href="http://issues.jenkins-ci.org/browse/JENKINS-3283">issue 3283</a>)
  <li class=rfe>
    SCM retry count and "Block build when upstream project is building" is now available on matrix projects.
    (<a href="http://n4.nabble.com/Advanced-configuration-in-matrix-projects-td1011215.html#a1011215">report</a>)
</ul>
<h3><a name=v1.340>What's new in 1.340</a> (2010/01/11)</h3>
<ul class=image>
  <li class=bug>
    Non ASCII chars get mangled when a new user is created.
    (<a href="http://issues.jenkins-ci.org/browse/JENKINS-2026">issue 2026</a>)
  <li class=bug>
    Fixed garbled mail text when default encoding is not UTF-8.
    (<a href="http://issues.jenkins-ci.org/browse/JENKINS-1811">issue 1811</a>)
  <li class=bug>
    Fixed a bug in the log rotation setting of RPM packages.
    (<a href="http://n4.nabble.com/Hudson-logrotate-for-RPM-incorrect-tp999444p999444.html">report</a>)
  <li class=rfe>
    Added a new CLI command to obtain list of changes by specifying builds.
  <li class=rfe>
    Improved memory/swap monitoring on Solaris systems that doesn't have the 'top' command.
    (<a href="http://n4.nabble.com/Version-1-329-Java-Error-2-tp387349p387349.html">report</a>)
  <li class=rfe>
    User IDs in Hudson are now case preserving but case insensitive.
    (<a href="http://issues.jenkins-ci.org/browse/JENKINS-4354">issue 4354</a>)
  <li class=rfe>
    CVS support is separated into a plugin, although it's still bundled by default for compatibility.
    (<a href="http://issues.jenkins-ci.org/browse/JENKINS-3101">issue 3101</a>)
</ul>
<h3><a name=v1.339>What's new in 1.339</a> (2009/12/24)</h3>
<ul class=image>
  <li class=bug>
    <tt>slave.jar</tt> incorrectly shipped with a version number indicating a private build.
    (<a href="http://issues.jenkins-ci.org/browse/JENKINS-5138">issue 5138</a>)
  <li class=bug>
    Global MAVEN_OPTS weren't saving due to TopLevelItemDescriptors not being configured in global configuration.
    (<a href="http://issues.jenkins-ci.org/browse/JENKINS-5142">issue 5142</a>)
  <li class=bug>
    Make maven project more resilient to exceptions from plugins.
    (<a href="http://issues.jenkins-ci.org/browse/JENKINS-3279">issue 3279</a>)
  <li class=rfe>
    Add the ability to configure low-disk space thresholds.
    (<a href="http://issues.jenkins-ci.org/browse/JENKINS-2552">issue 2552</a>)
  <li class=rfe>
    Allow BuildWrapper tearDown code to detect when the build has failed.
    (<a href="http://issues.jenkins-ci.org/browse/JENKINS-2485">issue 2485</a>)
  <li class=rfe>
    Add help regarding "Auto" repository browser selection and add support
    for this in Subversion plugin.
    (<a href="http://issues.jenkins-ci.org/browse/JENKINS-2082">issue 2082</a>)
  <li class=rfe>
    Introduced a mechanism so that writing XSS-free code is easier.
    (<a href="http://wiki.jenkins-ci.org/display/JENKINS//Jelly+and+XSS+prevention">discussion</a>)
</ul>
<h3><a name=v1.338>What's new in 1.338</a> (2009/12/18)</h3>
<ul class=image>
  <li class=rfe>
    Maven projects will now use per-project MAVEN_OPTS if defined first, then global MAVEN_OPTS if defined, and finally
    as fallback, MAVEN_OPTS environment variable on executor.
    (<a href="http://issues.jenkins-ci.org/browse/JENKINS-2932">issue 2932</a>)
  <li class=rfe>
    Expose upstream cause details via remote API.
    (<a href="http://issues.jenkins-ci.org/browse/JENKINS-5074">issue 5074</a>)
</ul>
<h3><a name=v1.337>What's new in 1.337</a> (2009/12/11)</h3>
<ul class=image>
  <li class=bug>
    Matrix parent build shouldn't consume an executor.
    (<a href="http://issues.jenkins-ci.org/browse/JENKINS-936">issue 936</a>)
  <li class=bug>
    Exceptions in one publisher shouldn't block all other publishers from running.
    (<a href="http://issues.jenkins-ci.org/browse/JENKINS-5023">issue 5023</a>)
  <li class=bug>
    Fixed <tt>OutOfMemoryError</tt> in JNLP slaves that are running for too long.
    (<a href="http://issues.jenkins-ci.org/browse/JENKINS-3406">issue 3406</a>)
  <li class=bug>
    Auto installer for Maven couldn't be configured after the fact.
  <li class=bug>
    Fixed a bug that the form field validation couldn't handle &lt;select> box.
    (<a href="http://n4.nabble.com/f-validateButton-of-a-select-field-s-value-tp948691p948691.html">report</a>)
  <li class=bug>
    Fixed a possible "XYZ is missing its descriptor" storm.
    (<a href="http://issues.jenkins-ci.org/browse/JENKINS-5067">issue 5067</a>)
  <li class=rfe>
    Group available plugins in Plugin Manager by category.
    (<a href="http://issues.jenkins-ci.org/browse/JENKINS-1836">issue 1836</a>)
  <li class=rfe>
    Add sorting and link to directory browser for artifact list and tree display.
    (<a href="http://issues.jenkins-ci.org/browse/JENKINS-4976">issue 4976</a>)
  <li class=rfe>
    Make links in build history for a view stay under that view.
    (<a href="http://issues.jenkins-ci.org/browse/JENKINS-5021">issue 5021</a>)
  <li class=rfe>
    Automatically install dependent plugins.
    (<a href="http://issues.jenkins-ci.org/browse/JENKINS-4983">issue 4983</a>)
  <li class='major rfe'>
    Implemented a proper serialization of multi-classloader object graph.
    (<a href="http://issues.jenkins-ci.org/browse/JENKINS-5048">issue 5048</a>)
</ul>
<h3><a name=v1.336>What's new in 1.336</a> (2009/11/28)</h3>
<ul class=image>
  <li class=bug>
    Update or remove lastSuccessful/lastStable symlinks on filesystem as appropriate
    when a build is deleted.
    (<a href="http://issues.jenkins-ci.org/browse/JENKINS-1986">issue 1986</a>)
  <li class=bug>
    In-demand strategy could not relaunch slave nodes since 1.302.
    (<a href="http://issues.jenkins-ci.org/browse/JENKINS-3890">issue 3890</a>)
  <li class=bug>
    Actual cause for slave going offline was always masked by channel-terminated cause.
  <li class=bug>
    Improved display of why a slave is offline (don't incorrectly say "failed to launch").
  <li class=bug>
    Improved the error diagnostics on the failure to establish connection with JNLP slaves early on.
  <li class=bug>
    Fix so configure-slave permission actually allows configuration of slaves.
  <li class=bug>
    User pages showed add/edit description link to users without permission to edit,
    and guests were allowed to edit the user profile for anonymous user.
  <li class=bug>
    Debian package now demands full JRE, not just a headless JRE.
    (<a href="http://issues.jenkins-ci.org/browse/JENKINS-4879">issue 4879</a>)
  <li class=bug>
    Avoid exception if a plugin provides null for a dynamic node label.
    (<a href="http://issues.jenkins-ci.org/browse/JENKINS-4924">issue 4924</a>)
  <li class=bug>
    If restart is not supported, explain why.
    (<a href="http://issues.jenkins-ci.org/browse/JENKINS-4876">issue 4876</a>)
  <li class=bug>
    Matrix configuration builds should continue even when Hudson is about to shut down.
    (<a href="http://issues.jenkins-ci.org/browse/JENKINS-4873">issue 4873</a>)
  <li class=bug>
    Send build status email to valid addresses rather than aborting for one invalid address.
    (<a href="http://issues.jenkins-ci.org/browse/JENKINS-4927">issue 4927</a>)
  <li class=bug>
    Smart JDK/Maven/Ant auto installers aren't available for existing tool configurations.
  <li class=bug>
    Hudson can now run gracefully (albeit bit slowly) where JNA is not available.
    (<a href="http://issues.jenkins-ci.org/browse/JENKINS-4820">issue 4820</a>)
  <li class=rfe>
    Add ability to delete users from Hudson.
    (<a href="http://issues.jenkins-ci.org/browse/JENKINS-1867">issue 1867</a>)
  <li class=rfe>
    Gracefully detect the double loading of JNA instead of failing later with <tt>NoClassDefFoundError</tt>
    (<a href="http://wiki.jenkins-ci.org/display/JENKINS//JNA+is+already+loaded">detail</a>)
  <li class=rfe>
    Introduced a structure around the initialization process for better reporting and etc.
  <li class=rfe>
    Debian packages creates Hudson user with <tt>/bin/bash</tt> to accomodate some tools that want a valid shell.
    (<a href="http://issues.jenkins-ci.org/browse/JENKINS-4830">issue 4830</a>)
</ul>
<h3><a name=v1.335>What's new in 1.335</a> (2009/11/20)</h3>
<ul class=image>
  <li class=bug>
    Space in axis value for matrix type project was lost on reconfiguration.
    (<a href="http://issues.jenkins-ci.org/browse/JENKINS-2360">issue 2360</a>)
  <li class=bug>
    Remember me did not work with unix authentication.
    (<a href="http://issues.jenkins-ci.org/browse/JENKINS-3057">issue 3057</a>)
  <li class=bug>
    Node variables not passed through to Maven jobs.
    (<a href="http://issues.jenkins-ci.org/browse/JENKINS-4030">issue 4030</a>)
  <li class=bug>
    Fix handling of non-ASCII characters in external job submission.
    (<a href="http://issues.jenkins-ci.org/browse/JENKINS-4877">issue 4877</a>)
  <li class=bug>
    Job assigned to label that no longer has any nodes generates exception since 1.330.
    (<a href="http://issues.jenkins-ci.org/browse/JENKINS-4878">issue 4878</a>)
  <li class=bug>
    Custom workspace on Windows with just a drive letter or using forward slashes in path
    failed to build in 1.334.
    (<a href="http://issues.jenkins-ci.org/browse/JENKINS-4894">issue 4894</a>)
  <li class=bug>
    Core version number in plugin manager warning message was missing in 1.334.
  <li class=bug>
    Matrix build wasn't showing their full name in the executor list on the left.
  <li class=rfe>
    Hudson's UDP broadcast/discovery now supports IP multicast.
</ul>
<h3><a name=v1.334>What's new in 1.334</a> (2009/11/16)</h3>
<ul class=image>
  <li class='major bug'>
    Fixed a possible exception in submitting forms and obtaining update center metadata with Winstone in 1.333.
    (<a href="http://issues.jenkins-ci.org/browse/JENKINS-4804">issue 4804</a>)
  <li class='major bug'>
    Remoting layer was unable to kill remote processes. Prevented Mercurial plugin from implementing poll timeout on slaves.
    (<a href="http://issues.jenkins-ci.org/browse/JENKINS-4611">issue 4611</a>)
  <li class=bug>
    Display of console output as plain text did not work in browsers since 1.323.
    (<a href="http://issues.jenkins-ci.org/browse/JENKINS-4557">issue 4557</a>)
  <li class=bug>
    Show "Latest Test Results" link even when a new build is running.
    (<a href="http://issues.jenkins-ci.org/browse/JENKINS-4580">issue 4580</a>)
  <li class=bug>
    Fix broken links for failed tests on build page for a matrix type project.
    (<a href="http://issues.jenkins-ci.org/browse/JENKINS-4765">issue 4765</a>)
  <li class=bug>
    "Enable project-based security" always comes up unchecked on configure pages in 1.333,
    so project permissions are lost if not rechecked before clicking Save.
    (<a href="http://issues.jenkins-ci.org/browse/JENKINS-4826">issue 4826</a>)
  <li class=bug>
    Project read permission was not enforced via /jobCaseInsensitive/jobname path.
  <li class=bug>
    Project configuration could be modified via POST to /job/jobname/config.xml with only
    "Extended Read" permission but not configure permission.
  <li class=bug>
    Fixed the over zealous escaping in the inlined unit test failure report.
  <li class=bug>
    Fixed <tt>OutOfMemoryError</tt> in Winp
    (<a href="http://issues.jenkins-ci.org/browse/JENKINS-4058">issue 4058</a>)
  <li class=bug>
    Write log message and ignore unrecognized permissions when loading XML.
    (<a href="http://issues.jenkins-ci.org/browse/JENKINS-4573">issue 4573</a>)
  <li class=bug>
    Fix in stapler so we don't redirect to "." which causes problem in some containers.
    (<a href="http://issues.jenkins-ci.org/browse/JENKINS-4787">issue 4787</a>)
  <li class=bug>
    List counts for duplicate cause entries for a build rather than listing many times.
    (<a href="http://issues.jenkins-ci.org/browse/JENKINS-4831">issue 4831</a>)
  <li class=rfe>
    Plugin manager now shows warning for upgrade/install of plugins into a Hudson that
    is older than the plugin was built for.
    (<a href="http://issues.jenkins-ci.org/browse/JENKINS-541">issue 541</a>)
  <li class=rfe>
    CLI "build" command now supports passing parameters.
  <li class=rfe>
    Job should provide doDescription to allow easy manipulation over http
    (<a href="http://issues.jenkins-ci.org/browse/JENKINS-4802">issue 4802</a>)
  <li class=rfe>
    Improvement in the caching of the view templates.
  <li class=rfe>
    Added new SaveableListener to be called when objects implementing Saveable are saved.
</ul>
<h3><a name=v1.333>What's new in 1.333</a> (2009/11/09)</h3>
<ul class=image>
  <li class=bug>
    Fixed a performance problem in the file upload with Winstone.
    (<a href="http://d.hatena.ne.jp/tosik/20091026/1256553925">report</a>)
  <li class=bug>
    Allow non-absolute URLs in sidebar links that do not end with slash character.
    (<a href="http://issues.jenkins-ci.org/browse/JENKINS-4720">issue 4720</a>)
  <li class=bug>
    Build other projects "even when unstable" option was not working with Maven projects.
    (<a href="http://issues.jenkins-ci.org/browse/JENKINS-4739">issue 4739</a>)
  <li class=bug>
    When renaming a log recorder, check new name uses valid characters, remove config file for
    old name and redirect to new name after save.
  <li class=bug>
    Fixed <tt>ArrayIndexOutOfBoundsException</tt> in my view.
    (<a href="http://old.nabble.com/Stack-trace-from-My-Views-ts26121656.html">report</a>)
  <li class=bug>
    Fixed a race condition in interrupting pending remote calls.
  <li class=bug>
    Retry shouldn't kick in if the build is aborted during checkout. 
  <li class=rfe>
    Hudson now sends "Accept-Ranges" header where it's supported.
    (<a href="http://www.nabble.com/206-response-code-HTTP-1.1-Range-header-td25888373.html">report</a>)
  <li class=rfe>
    Hudson is internally capable of supporting multiple update sites.
  <li class=rfe>
    Added a new "safe-restart" CLI command, also accessible at "/safeRestart", and used for post-upgrade/plugin install restart.
    (<a href="http://issues.jenkins-ci.org/browse/JENKINS-4553">issue 4553</a>)
  <li class=rfe>
    Added "delete-builds" CLI command for bulk build record deletion.
  <li class=rfe>
    Supported a relative path in the custom workspace directory, which resolves from FS root of the slave.
  <li class='major bug'>
    Fixed another <tt>NotExportableException</tt> when making a remote API call on a project.
    Broke NetBeans integration and possibly others.
    (<a href="http://issues.jenkins-ci.org/browse/JENKINS-4760">issue 4760</a>)
</ul>
<h3><a name=v1.332>What's new in 1.332</a> (2009/11/02)</h3>
<ul class=image>
  <li class=bug>
    Fixed a regression in 1.331 where previously disabled plugins and their artifacts in <tt>build.xml</tt> can cause build records to fail to load.
    (<a href="http://issues.jenkins-ci.org/browse/JENKINS-4752">issue 4752</a>)
  <li class='major bug'>
    Fixed <tt>NotExportableException</tt> when making a remote API call on a project.
    (<a href="https://hudson.dev.java.net/servlets/BrowseList?list=users&amp;by=thread&amp;from=2222483">report</a>)
  <li class=bug>
    Fixed <tt>IllegalArgumentException: name</tt>
    (<a href="http://old.nabble.com/bug-1.331-to26145963.html">report</a>)
</ul>
<h3><a name=v1.331>What's new in 1.331</a> (2009/10/30)</h3>
<ul class=image>
  <li class=bug>
    Fixed a memory leak problem with the groovysh Hudson CLI command.
    (<a href="http://issues.jenkins-ci.org/browse/JENKINS-4618">issue 4618</a>)
  <li class=bug>
    CVS changelog reports were incorrect if built from tags.
    (<a href="http://issues.jenkins-ci.org/browse/JENKINS-1816">issue 1816</a>)
  <li class=bug>
    Upstream projects list was lost when saving matrix type project.
    (<a href="http://issues.jenkins-ci.org/browse/JENKINS-3607">issue 3607</a>)
  <li class=bug>
    <tt>slave.jar</tt> now supports HTTP BASIC auth.
    (<a href="http://issues.jenkins-ci.org/browse/JENKINS-4071">issue 4071</a>)
  <li class=bug>
    Fixed a problem where taglibs defined in plugins cannot be seen from other plugins.
    (<a href="http://www.nabble.com/Declaring-jelly-tag-lib-in-plugin-and-reusing-in-another-plugin-td25890803.html">report</a>)
  <li class=bug>
    Improved the UI of taking a node offline.
  <li class=bug>
    Added improved logging for exceptions encountered when attempting to invoke Maven in Maven projects.
    (<a href="http://issues.jenkins-ci.org/browse/JENKINS-3273">issue 3273</a>)
  <li class=rfe>
    Automated tool downloads are made more robust by using HTTP download retries.
  <li class=rfe>
    SCM information is now exposed via the remote API.
  <li class=rfe>
    Added the "install-plugin" command to install plugins from CLI.
    (<a href="http://www.nabble.com/Setup-for-using-Hudson-to-deploy-into-Hudson-td25962271.html">report</a>)
</ul>
<h3><a name=v1.330>What's new in 1.330</a> (2009/10/23)</h3>
<ul class=image>
  <li class=bug>
    Fixed <tt>NoSuchMethodError</tt> error during error recovery with Maven 2.1.
    (<a href="http://issues.jenkins-ci.org/browse/JENKINS-2373">issue 2373</a>)
  <li class=bug>
    RemoteClassLoader does not persist retrieved classes with package structure
    (<a href="http://issues.jenkins-ci.org/browse/JENKINS-4657">issue 4657</a>)
  <li class=rfe>
    Update center switched over from <tt>https://hudson.dev.java.net/</tt> to <tt>http://hudson-ci.org/</tt>
  <li class=rfe>
    Use tree view to show 17-40 build artifacts on build/project pages.
    (<a href="http://issues.jenkins-ci.org/browse/JENKINS-2280">issue 2280</a>)
  <li class=rfe>
    When showing why a build is pending, Hudson now puts hyperlinks to node/label/project names.
  <li class=rfe>
    Custom workspace is now subject to the variable expansion.
    (<a href="http://issues.jenkins-ci.org/browse/JENKINS-3997">issue 3997</a>)
</ul>
<h3><a name=v1.329>What's new in 1.329</a> (2009/10/16)</h3>
<ul class=image>
  <li class=bug>
    Fixed UI selector (hetero-list) to handle nested selectors (resolves conflict between
    Promoted Builds and Parameterized Trigger plugins).
    (<a href="http://issues.jenkins-ci.org/browse/JENKINS-4414">issue 4414</a>)
  <li class=bug>
    Fixed incremental Maven build behavior to properly handle new modules without hitting NPE.
    (<a href="http://issues.jenkins-ci.org/browse/JENKINS-4624">issue 4624</a>)
  <li class=bug>
    Added the "build" CLI command that can not only schedule a new build, but also wait until its completion.
  <li class=bug>
    Made visibility rules of test result remote API consistent with those for individual test cases.
  <li class=bug>
    Fixed a bug in the HTTP Range header handling.
    (<a href="http://www.nabble.com/206-response-code-HTTP-1.1-Range-header-td25888373.html">report</a>)
  <li class=bug>
    Fixed a bug in <tt>.cvspass</tt> form field persistence.
    (<a href="http://issues.jenkins-ci.org/browse/JENKINS-4456">issue 4456</a>)
</ul>
<h3><a name=v1.328>What's new in 1.328</a> (2009/10/09)</h3>
<ul class=image>
  <li class=bug>
    Overview of all SCM polling activity was never showing any entries.
    (<a href="http://issues.jenkins-ci.org/browse/JENKINS-4609">issue 4609</a>)
  <li class=bug>
    Fixed a bogus IOException in the termination of CLI.
  <li class=bug>
    Fixed a bug in the form submission logic of the SMTP authentation configuration.
    (<a href="http://www.nabble.com/error-configuring-SMTP-Gmail-with-Hudson-td25736116.html">report</a>)
  <li class=rfe>
    Hudson shouldn't store SMTP auth password in a clear text.
    (<a href="http://www.nabble.com/error-configuring-SMTP-Gmail-with-Hudson-td25736116.html">report</a>)
  <li class=rfe>
    Improved the form validation in global e-mail configurations.
    (<a href="http://www.nabble.com/error-configuring-SMTP-Gmail-with-Hudson-td25736116.html">report</a>)
</ul>
<h3><a name=v1.327>What's new in 1.327</a> (2009/10/02)</h3>
<ul class=image>
  <li class=bug>
    Worked around a possible Windows slave hang on start up.
    (<a href="http://wiki.jenkins-ci.org/display/JENKINS//Windows+slaves+fail+to+start+via+ssh">details</a>)
  <li class=bug>
    Inability to access <tt>hudson.dev.java.net</tt> shouldn't prevent Hudson from working.
    (<a href="http://issues.jenkins-ci.org/browse/JENKINS-4590">issue 4590</a>)
  <li class=rfe>
    Added a CLI command <tt>install-tool</tt> to invoke a tool auto-installation from Hudson CLI.
    (<a href="http://www.nabble.com/Passing-env-variables-automatically-td25584186.html">report</a>)
  <li class=rfe>
    Added column on plugin updates page showing currently installed version.
  <li class=rfe>
    Build page now shows where the build was done.
  <li class=rfe>
    Job-enabling API should reject GET requests
    (<a href="http://issues.jenkins-ci.org/browse/JENKINS-3721">issue 3721</a>)
  <li class=rfe>
    Added an extension point for inserting actions across all projects without configuration.
    (<a href="http://www.nabble.com/Howto-expose-action-for-every-job-without-configuration--td25638153.html">report</a>)
  <li class=rfe>
    stdout, stderr, error details and the stack trace can be filtered out of the remote API
    representation of a test case with the depth parameter.
    (<a href="http://www.nabble.com/Change-remote-API-visibility-for-CaseResult.getStdout-getStderr-td25619046.html">discussion</a>)
</ul>
<h3><a name=v1.326>What's new in 1.326</a> (2009/09/28)</h3>
<ul class=image>
  <li class='major bug'>
    Hudson fails to update a plugin due to a bug in the up-to-date check logic.
    (<a href="http://issues.jenkins-ci.org/browse/JENKINS-4353">issue 4353</a>)
</ul>
<h3><a name=v1.325>What's new in 1.325</a> (2009/09/25)</h3>
<ul class=image>
  <li class=bug>
    Self restart was not working on Solaris 64bit JVM.
  <li class=bug>
    Fixed a possible <tt>NoSuchElementException</tt> in Hudson start up.
  <li class=bug>
    "Redeploy Maven artifacts" GUI causes NPE.
  <li class=bug>
    Permission check was missing for file mask validators.
  <li class=bug>
    Fixed a problem regarding SCM plugin evolution and SCM browser settings, as observed in the Mercurial plugin.
    (<a href="http://issues.jenkins-ci.org/browse/JENKINS-4514">issue 4514</a>)
  <li class=bug>
    Update center wasn't capable of updating bundled plugins, such as subversion.
  <li class=bug>
    Fixed a problem in the up-to-date check of the plugin extraction.
    (<a href="http://issues.jenkins-ci.org/browse/JENKINS-4353">issue 4353</a>)
  <li class=bug>
    Fixed a bug in the Debian package init script.
    (<a href="http://issues.jenkins-ci.org/browse/JENKINS-4304">issue 4304</a>)
  <li class=bug>
    Fixed an NPE in <tt>MavenBuild$RunnerImpl.decideWorkspace</tt>
    (<a href="http://issues.jenkins-ci.org/browse/JENKINS-4226">issue 4226</a>)
  <li class=bug>
    "Test e-mail" feature in the system configuration page wasn't taking most of the parameters from the current values of the form.
    (<a href="http://issues.jenkins-ci.org/browse/JENKINS-3983">issue 3983</a>)
  <li class=rfe>
    If a Maven project is built with "-N" or "--non-recursive" in the goals, it will not attempt to
    load and parse the POMs for any modules defined in the root POM.
    (<a href="http://issues.jenkins-ci.org/browse/JENKINS-4491">issue 4491</a>)
  <li class=rfe>
    Update center will create <tt>*.bak</tt> files to make it easier for manual roll back of botched upgrades.
  <li class=rfe>
    Vastly improved the default MIME type table of the built-in servlet container. 
  <li class=rfe>
    Javadoc location is now subject to the variable expansions.
    (<a href="http://issues.jenkins-ci.org/browse/JENKINS-3942">issue 3942</a>)
  <li class=rfe>
    JNLP clients now report the reason when the connection is rejected by the master.
    (<a href="http://issues.jenkins-ci.org/browse/JENKINS-3889">issue 3889</a>)
</ul>
<h3><a name=v1.324>What's new in 1.324</a> (2009/09/18)</h3>
<ul class=image>
  <li class=bug>
    Added call to MailSender in RunnerImpl.cleanUp so that mail gets sent for top-level Maven project as well as individual modules. This means mail will be sent if there are POM parsing errors, etc.
    (<a href="http://issues.jenkins-ci.org/browse/JENKINS-1066">issue 1066</a>)
  <li class=bug>
    Default value for password parameter in a parameterized project was not saved.
    (<a href="http://issues.jenkins-ci.org/browse/JENKINS-4333">issue 4333</a>)
  <li class=bug>
    Run sequentially option for Matrix project was not visible unless Axes was checked.
    (<a href="http://issues.jenkins-ci.org/browse/JENKINS-4366">issue 4366</a>)
  <li class=bug>
    Fix launching Windows slave for slave name with space or other characters needed encoding.
    (<a href="http://issues.jenkins-ci.org/browse/JENKINS-4392">issue 4392</a>)
  <li class=bug>
    Support authentication when running java -jar hudson-core-*.jar using username/password
    included in HUDSON_HOME URL; also removed dependency on winstone.jar.
    (<a href="http://issues.jenkins-ci.org/browse/JENKINS-4400">issue 4400</a>)
  <li class=bug>
    Fixed links on age values in JUnit test reports.
    (<a href="http://issues.jenkins-ci.org/browse/JENKINS-4402">issue 4402</a>)
  <li class=bug>
    Maven project POM parser now ignores empty modules or modules only containing whitespace,
    matching Maven's behavior.
    (<a href="http://issues.jenkins-ci.org/browse/JENKINS-4442">issue 4442</a>)
  <li class=bug>
    Fixed setting of "blockBuildWhenUpstreamBuilding" for AbstractProject - wasn't being set at all, or displayed.
    (<a href="http://issues.jenkins-ci.org/browse/JENKINS-4423">issue 4423</a>)
  <li class=bug>
    Handling of URLs with encoded character at end of a path component did not work in 1.323.
    (<a href="http://issues.jenkins-ci.org/browse/JENKINS-4454">issue 4454</a>)
  <li class=bug>
    Fixed some field validators to work for values including + character.
  <li class=bug>
    Fixed the charset encoding handling when different encodings are involved between the master and slaves.
    (<a href="http://www.nabble.com/Build-log%27s-charset-problem.-td25424831.html">patch</a>)
  <li class=bug>
    Fixed a bug in the workspace archive support.
    (<a href="http://issues.jenkins-ci.org/browse/JENKINS-4039">issue 4039</a>)
  <li class=rfe>
    Added client-side validator for required fields and used this to replace some AJAX calls.
  <li class=rfe>
    JNLP clients perform periodic ping to detect terminated connections and recover automatically.
    (<a href="http://www.nabble.com/Trying-to-investigate-JNLP-disconnection-issues-to25467992.html">report</a>)
</ul>
<h3><a name=v1.323>What's new in 1.323</a> (2009/09/04)</h3>
<ul class=image>
  <li class=bug>
    Creation of symlinks failed (or created in wrong location) since 1.320.
    (<a href="http://issues.jenkins-ci.org/browse/JENKINS-4301">issue 4301</a>)
  <li class=bug>
    Fixed a NoClassDefFoundError problem that happens in remoting+maven+3rd plugin combo.
    <a href="http://www.nabble.com/NoClassDefFoundError%3A-hudson-maven-MavenBuildProxy%24BuildCallable-td24719002.html#a24719002">report</a>
  <li class=bug>
    Raw console output was doing XML escaping for '&amp;' and '&lt;' but it shouldn't.
  <li class=bug>
    Manually wiping out a workspace from GUI can cause NPE with some SCM plugins.
  <li class=bug>
    Fixed <tt>ClassCastException</tt> in JavaMail with some application servers.
    (<a href="http://issues.jenkins-ci.org/browse/JENKINS-1261">issue 1261</a>)
  <li class=bug>
    Fixed a bug in the tabular display of matrix projects.
    (<a href="http://issues.jenkins-ci.org/browse/JENKINS-4245">issue 4245</a>)
  <li class=bug>
    Avoid division by zero error in swap space monitor.
    (<a href="http://issues.jenkins-ci.org/browse/JENKINS-4284">issue 4284</a>)
  <li class=bug>
    Avoid duplicate My Views links after Reload configuration from disk.
    (<a href="http://issues.jenkins-ci.org/browse/JENKINS-4272">issue 4272</a>)
  <li class=bug>
    Removed need for hack that lowered build health scores by one, so now 4/5 is reported as 80 instead of 79.
    (<a href="http://issues.jenkins-ci.org/browse/JENKINS-4286">issue 4286</a>)
  <li class=bug>
    Fixed renaming a job to a name that includes a + character.
  <li class=bug>
    Matrix project did not properly handle axis values with some special characters such as slash.
    (<a href="http://issues.jenkins-ci.org/browse/JENKINS-2670">issue 2670</a>)
  <li class=rfe>
    Added validation for axis names in Matrix project.
  <li class=rfe>
    Ajax validator for name of a new job now warns about invalid characters.
  <li class=rfe>
    Maven builder in freestyle projects now supports "Use private repository" option.
    (<a href="http://issues.jenkins-ci.org/browse/JENKINS-4205">issue 4205</a>)
  <li class=rfe>
    Maven incremental builds now rebuild failed/unstable modules from previous builds, even if they are unchanged.
    (<a href="http://issues.jenkins-ci.org/browse/JENKINS-4152">issue 4152</a>)
  <li class=rfe>
    Labels are listed in lexicographic order.
    (<a href="http://www.nabble.com/selenium-grid-overview%3A-labels-sometimes-inversed-td25049542.html">report</a>)
  <li class=rfe>
    Labels for nodes are shown in a tag cloud style.
    (<a href="http://www.nabble.com/labels---tagcloud-style-display-td25131812.html">patch</a>)
  <li class=rfe>
    Exposing load statistics to the remote API.
    (<a href="http://www.nabble.com/time-in-queue-td25127970.html">report</a>)
  <li class=rfe>
    Make dynamic labelling of nodes clearer and easier to work with.
  <li class=rfe>
    Plugins can mark themselves as incompatible with earlier versions to notify users during upgrade.
    (<a href="http://issues.jenkins-ci.org/browse/JENKINS-4056">issue 4056</a>)
  <li class=rfe>
    Footer now includes a timestamp.
  <li class=rfe>
    Advanced option now available for all project types to keep builds in queue while upstream projects are building. Off by default.
    (<a href="http://issues.jenkins-ci.org/browse/JENKINS-1938">issue 1938</a>)
  <li class=rfe>
    Fixed a bug in Winstone that hides the root cause of exceptions. 
</ul>
<h3><a name=v1.322>What's new in 1.322</a> (2009/08/28)</h3>
<ul class=image>
  <li class="major bug">
    NPE in Subversion polling problem.
    (<a href="http://issues.jenkins-ci.org/browse/JENKINS-4299">issue 4299</a>)
  <li class="major bug">
    Changing credential in Subversion can still result in "svn authentication cancelled"
    (<a href="http://issues.jenkins-ci.org/browse/JENKINS-3936">issue 3936</a>)
  <li class=bug>
    Debian init script now uses "su" to properly initialize the environment.
    (<a href="http://issues.jenkins-ci.org/browse/JENKINS-4304">issue 4304</a>)
</ul>
<h3><a name=v1.321>What's new in 1.321</a> (2009/08/21)</h3>
<ul class=image>
  <li class='major bug'>
    "Tag this build" was failing.
    (<a href="http://issues.jenkins-ci.org/browse/JENKINS-4018">issue 4018</a>)
  <li class='major bug'>
    Build history AJAX update was buggy.
  <li class=bug>
    Failed Junit tests will display error message and stacktrace even when no
    additional TestDataPublishers are attached to the project.
    (<a href="http://issues.jenkins-ci.org/browse/JENKINS-4257">issue 4257</a>)
  <li class=bug>
    Maven test failures will again properly mark a build as unstable,
    even if later task segments are successful.
    (<a href="http://issues.jenkins-ci.org/browse/JENKINS-4177">issue 4177</a>)
  <li class=bug>
    Matrix permissions with LDAP now properly validates group names using configured
    prefix and case settings; added help text about these settings.
    (<a href="http://issues.jenkins-ci.org/browse/JENKINS-3459">issue 3459</a>)
  <li class=bug>
    Improved the debian package to set <tt>USER</tt> and <tt>HOME</tt>.
    (<a href="http://www.nabble.com/Debian-Hudson-daemon-runs-as-separate-user-but-still-env-reports--USER%3Droot-td24979804.html">report</a>)
  <li class=bug>
    Failed to look up an e-mail address for LDAP users shouldn't cause a build to fail.
    (<a href="http://www.nabble.com/Build-fails-with-FATAL%3A-Bad-credentials-td25005592.html">report</a>)
  <li class=bug>
    Fixed a possible NPE in <tt>Hudson.removeNode</tt>
    (<a href="http://www.nabble.com/problems-adding-deleting-nodes-p24999793.html">report</a>)
  <li class=bug>
    Debian start-up script should inherit <tt>LANG</tt> and other key environment variables.
  <li class=bug>
    Dynamic label computation wasn't re-done properly for the master node.
    (<a href="http://issues.jenkins-ci.org/browse/JENKINS-4235">issue 4235</a>)
  <li class=bug>
    Form validation for the remote FS root of slaves was not functioning.
  <li class=bug>
    Privilege escalation on Solaris without username was not working.
  <li class=bug>
    Hudson can make mistakes in binding plugins to their right /plugin/NAME/ URLs.
    (<a href="http://www.nabble.com/Custom-Plugin---No-external-resources-available-td25064554.html">report</a>)
  <li class=bug>
    Hudson wasn't working on WebLogic on Windows.
    (<a href="http://www.nabble.com/Re%3A-Hudson-on-Weblogic-10.3-td25038378.html#a25043415">report</a>)
  <li class=bug>
    Fix New Job and Edit View links when default view is not "All" jobs.
    (<a href="http://issues.jenkins-ci.org/browse/JENKINS-4212">issue 4212</a>)
  <li class=bug>
    Revert logger settings when a log recorder is deleted.
    (<a href="http://issues.jenkins-ci.org/browse/JENKINS-4201">issue 4201</a>)
  <li class=bug>
    Add xml header on RSS/atom feeds and fix RSS URLs in header for non-default views.
    (<a href="http://issues.jenkins-ci.org/browse/JENKINS-4080">issue 4080</a>,
     <a href="http://issues.jenkins-ci.org/browse/JENKINS-4081">issue 4081</a>)
  <li class=rfe>
    Plugin installation / Hudson upgrade are made more robust in the face of possible connection abortion.
    (<a href="http://www.ashlux.com/wordpress/2009/08/14/hudson-and-the-sonar-plugin-fail-maveninstallation-nosuchmethoderror/comment-page-1/#comment-26">report</a>)
  <li class=rfe>
    Global and per-node environment vars are made available to SCM checkout.
    (<a href="http://issues.jenkins-ci.org/browse/JENKINS-4124">issue 4124</a>)
  <li class=rfe>
    You can designate certain combinations in a matrix project as "touchstone builds". These will
    be run first, and the rest of the combinations will run if the touchstone builds are successful.
    (<a href="http://issues.jenkins-ci.org/browse/JENKINS-1613">issue 1613</a>)
  <li class=rfe>
    Added <tt>BUILD_URL</tt> and <tt>JOB_URL</tt> to the exposed environment variables.
    (<a href="http://www.nabble.com/url-for-job-td25015395.html">request</a>)
  <li class=rfe>
    Added <tt>restart</tt> CLI command.
</ul>
<h3><a name=v1.320>What's new in 1.320</a> (2009/08/14)</h3>
<ul class=image>
  <li class=bug>
    Fixed an encoding problem in CVS changelog calculation.
    (<a href="http://issues.jenkins-ci.org/browse/JENKINS-3979">issue 3979</a>)
  <li class='bug'>
    Environment variables are considered in test paths.
    (<a href="http://issues.jenkins-ci.org/browse/JENKINS-3451">issue 3451</a>)
  <li class='bug'>
    A failing test is recorded when JUnit XML is invalid
    (<a href="http://issues.jenkins-ci.org/browse/JENKINS-3149">issue 3149</a>)
  <li class=bug>
    Fixed possible <tt>Unable to call getCredential. Invalid object ID</tt> race problem.
    (<a href="http://issues.jenkins-ci.org/browse/JENKINS-4176">issue 4176</a>)
  <li class='bug'>
    If the timing coincides between polling and build, Hudson ended up creating multiple workspaces for the same job,
    even when concurrent build is off.
    (<a href="http://issues.jenkins-ci.org/browse/JENKINS-4202">issue 4202</a>)
  <li class='bug'>
    Fixed a "Releasing unallocated workspace" assertion error.
    (<a href="http://issues.jenkins-ci.org/browse/JENKINS-4206">issue 4206</a>)
  <li class='bug'>
    Fixed NPE in various Maven reporters caused by Hudson core problem.
    (<a href="http://issues.jenkins-ci.org/browse/JENKINS-4192">issue 4192</a>)
  <li class=bug>
    Show warning if zero value entered for #builds/#days to save for discarding old builds
    (<a href="http://issues.jenkins-ci.org/browse/JENKINS-4110">issue 4110</a>)
  <li class=rfe>
    Added <tt>create-job</tt> CLI command.
  <li class=rfe>
    Hudson now tracks why a slave is put offline.
    (<a href="http://issues.jenkins-ci.org/browse/JENKINS-2431">issue 2431</a>)
  <li class='rfe'>
    User-settable descriptions for tests.
  <li class='rfe'>
    A history page with test count and duration charts.
    (<a href="http://issues.jenkins-ci.org/browse/JENKINS-2228">issue 2228</a>)
  <li class='rfe'>
    A collapsible panel with test error details on the overview pages.
  <li class='rfe'>
    Skipped tests counts are included in tables.
    (<a href="http://issues.jenkins-ci.org/browse/JENKINS-1820">issue 1820</a>)
  <li class='rfe'>
    New tests are shown in bold.
    (<a href="http://issues.jenkins-ci.org/browse/JENKINS-2046">issue 2046</a>)
  <li class='major rfe'>
    JUnit report improvements: A new extension point for contributing to test reports.
</ul>
<h3><a name=v1.319>What's new in 1.319</a> (2009/08/08)</h3>
<ul class=image>
  <li class=bug>
    Improved the start up error handling with <tt>slave.jar -jnlpUrl</tt> option.
    (<a href="http://www.nabble.com/Windows-slave-unable-to-connect-after-upgrade-to-1.317-td24726491.html">report</a>)
  <li class=bug>
    Made hetero-list's include of descriptor config pages optional, so
    that descriptors without config.jelly files don't break page rendering.
    (<a href="http://www.nabble.com/claim-plugin-text-finder-plugin-conflict-tc24535708.html">See
    here for background.</a>
  <li class=bug>
    Moved Maven help files to maven-plugin.
    (<a href="http://issues.jenkins-ci.org/browse/JENKINS-3527">issue 3527</a>)
  <li class=bug>
    Hudson shouldn't immediately launch a slave newly created via copy.
    <a href="http://www.nabble.com/copying-slave-td24791624.html">report</a>
  <li class=rfe>
    Added support for optional alternate Maven settings file for use
    in embedded Maven for POM parsing as well as actual Maven
    execution.
    (<a href="http://issues.jenkins-ci.org/browse/JENKINS-2575">issue 2575</a>)
  <li class=rfe>
    Added a test button to the PAM configuration to make sure Hudson has read access to
    /etc/shadow
    (<a href="http://www.nabble.com/pam-auth-issues-td24698467.html">report</a>)
  <li class=rfe>
    Users can define their own views
  <li class=rfe>
    Added a /me url that points to the current user
  <li class=rfe>
    Added a new password parameter type to the parameterized builds.
    (<a href="http://www.nabble.com/Creating-a-new-parameter-Type-%3A-Masked-Parameter-td24786554.html">report</a>)
  <li class=rfe>
    Matrix projects can now run sequentially
    (<a href="http://issues.jenkins-ci.org/browse/JENKINS-3028">issue 3028</a>)
  <li class='major rfe'>
    Hudson now allows builds of a single project to execute concurrently.
</ul>
<h3><a name=v1.318>What's new in 1.318</a> (2009/07/31)</h3>
<ul class=image>
  <li class=bug>
    Removed a problematic MIME type entry that prevents Hudson from deploying on JOnAS.
    (<a href="http://www.nabble.com/Error-with-mime-type--%27application-xslt%2Bxml%27-when-deploying-hudson-1.316-in-jonas-td24740489.html">report</a>)
  <li class=bug>
    Hudson can't restart itself on Mac, so don't pretend that it can.
    (<a href="http://www.nabble.com/Restarting-hudson-not-working-on-MacOS--to24641779.html">report</a>)
  <li class=bug>
    Fixed Maven plugin to properly use private repository (when
    specified) when parsing POMs.
    (<a href="http://issues.jenkins-ci.org/browse/JENKINS-4102">issue 4102</a>)
  <li class=bug>
    Edit Description worked incorrectly when default view is changed from All jobs.
    (<a href="http://issues.jenkins-ci.org/browse/JENKINS-4070">issue 4070</a>)
  <li class=bug>
    Fixed a bug in JDK auto-installation to Windows with directories with whitespaces.
    (<a href="http://issues.jenkins-ci.org/browse/JENKINS-4118">issue 4118</a>)
  <li class=rfe>
    Added support for incremental Maven project builds,
    using <a href="http://docs.codehaus.org/display/MAVEN/Make+Like+Reactor+Mode">Maven's
    make-like reactor mode</a>.
  <li class=rfe>
    Script console can now see classes from all the plugins, not just core.
    (<a href="http://issues.jenkins-ci.org/browse/JENKINS-4086">issue 4086</a>)
  <li class=rfe>
    <tt>slave.jar</tt> now has the <tt>-auth</tt> option to specify the credential for accessing Hudson
    (<a href="http://www.nabble.com/Hudson-Linux-Master-%2B-Windows-Slave-issues-to24679421.html">report</a>)
  <li class=rfe>
    Debian package now depends on <tt>java2-runtime-headless</tt> instead of <tt>java2-runtime</tt>
  <li class=rfe>
    Actions can now contribute environment variables.
    (<a href="http://www.nabble.com/Plugin-dev%3A-Builder-and-the-exporting-of-environment-variables.-td24676833.html">report</a>)
  <li class=rfe>
    Modified the reconnection logic for slaves connecting via JNLP so that it works better with protected Hudson.
    (<a href="http://www.nabble.com/more-lenient-retry-logic-in-Engine.waitForServerToBack-td24703172.html">report</a>)
</ul>
<h3><a name=v1.317>What's new in 1.317</a> (2009/07/24)</h3>
<ul class=image>
  <li class=bug>
    Fixed a bug in inferring root DN in non-anonymous LDAP environment.
      (<a href="http://www.nabble.com/Hudson-non-anonymous-LDAP-broken---td24529557.html">report</a>)
  <li class=bug>
    Fixed a MissingResourceException for "Ajp13Listener.ShortPacket"
    (<a href="http://issues.jenkins-ci.org/browse/JENKINS-4053">issue 4053</a>)
  <li class=bug>
    Fixed 500 error when requesting the zip URL.
    (<a href="http://issues.jenkins-ci.org/browse/JENKINS-4039">issue 4039</a>)
  <li class=bug>
    Debian package now has 750 permission on /var/run/hudson and /var/lib/hudson to make ssh work
    (<a href="http://issues.jenkins-ci.org/browse/JENKINS-4047">issue 4047</a>)
  <li class=bug>
    Fixed <tt>LinkageError</tt> in PAM authentication on Solaris.
    (<a href="http://issues.jenkins-ci.org/browse/JENKINS-3546">issue 3546</a>)
  <li class=bug>
    Fixed a JDK path separator issue between Windows master and Unix slaves.
  <li class=bug>
    Fixed a memory leak in the remoting layer.
    (<a href="http://issues.jenkins-ci.org/browse/JENKINS-4045">issue 4045</a>)
  <li class=bug>
    Fixed Maven dependency build order logic.
    (<a href="http://issues.jenkins-ci.org/browse/JENKINS-2736">issue 2736</a>)
  <li class=bug>
    Renaming views and jobs, and deleting jobs should use POST instead of GET.
    (<a href="http://www.nabble.com/Changing-some-GETs-to-POSTs-td24401229.html">discussion</a>)
  <li class=rfe>
    Improved the error diagnosis of "Processing failed due to a bug in the code"
  <li class=rfe>
    Slaves expose more information via the remote API now.
  <li class=rfe>
    Exported BUILD_ID to the remote API.
    (<a href="http://www.nabble.com/How-get-BUILD_ID-from-other-project-in-Hudson-td24588627.html">report</a>)
  <li class=rfe>
    Don't let the slave TCP/IP connection port failure to prevent Hudson start up.
    (<a href="http://www.nabble.com/%22java.net.BindException%3A-Address-already-in-use%22-blocks-Hudson-td24549943.html">report</a>)
  <li class=rfe>
    If the user sets up "Hudson's own" security realm, UI now asks the first admin user to be created.
  <li class=rfe>
    Windows service now does log rotation and handles whitespace in path correctly.
    (This is only applicable to newly installed services.)
    (<a href="http://www.nabble.com/Windows-Service%3A-Error-193%3A-***-is-not-a-valid-Win32-application.-td24586795.html">report</a>)
</ul>
<h3><a name=v1.316>What's new in 1.316</a> (2009/07/17)</h3>
<ul class=image>
  <li class=bug>
    Matrix configuration should show a test trend.
    (<a href="http://issues.jenkins-ci.org/browse/JENKINS-840">issue 840</a>)
  <li class=bug>
    Fixed a possible NPE in installing Windows service.
    (<a href="http://d.hatena.ne.jp/ushiday/20090708">report</a>)
  <li class=bug>
    Fixed a possible NPE in <tt>CrumbFilter.getCrumbIssuer</tt>.
    (<a href="http://issues.jenkins-ci.org/browse/JENKINS-3986">issue 3986</a>)
  <li class=bug>
    Login may result in 403 if the user realm is delegated to container.
    (<a href="http://issues.jenkins-ci.org/browse/JENKINS-1235">issue 1235</a>)
  <li class=bug>
    The <tt>--logfile</tt> option stopped working on Windows.
    (<a href="http://issues.jenkins-ci.org/browse/JENKINS-3272">issue 3272</a>)
  <li class=bug>
    On-demand retention policy almost immediately turns off slaves.
    (<a href="http://issues.jenkins-ci.org/browse/JENKINS-3972">issue 3972</a>)
  <li class=bug>
    Fixed "incomplete LifecycleExecutor" warning with Maven 2.2
    (<a href="http://issues.jenkins-ci.org/browse/JENKINS-2373">issue 2373</a>)
  <li class=bug>
    Fixed a bug in Winstone that may result in "unable to create new native thread" error
    (<a href="http://www.nabble.com/OutOfMemoryError-on-all-jobs-after-a-while-td24408800.html">report</a>)
  <li class=bug>
    Fixed a possible NPEs with the slavestatus plugin.
    (<a href="http://www.nabble.com/Hudson-throws-NPE-after-upgrade-to-1.1315-td24476619.html">report</a>)
  <li class=bug>
    Fixed a possible StringIndexOutOfBoundsException with Windows process execution.
    (<a href="http://issues.jenkins-ci.org/browse/JENKINS-4034">issue 4034</a>)
  <li class=bug>
    Fixed an NPE when environment variables are enabled but no variables are set.
    (<a href="http://issues.jenkins-ci.org/browse/JENKINS-4032">issue 4032</a>)
  <li class=rfe>
    Added <tt>ibm-web-bnd.xmi</tt> to simplify the automated deployment with WebSphere.
    (<a href="http://issues.jenkins-ci.org/browse/JENKINS-3270">issue 3270</a>)
  <li class=rfe>
    When deleting the workspace of a matrix project, do so for all configurations.
    (<a href="http://issues.jenkins-ci.org/browse/JENKINS-3087">issue 3087</a>)
  <li class=rfe>
    Enclose URLs in angle brackets when sending mail.
    (<a href="http://issues.jenkins-ci.org/browse/JENKINS-3647">issue 3647</a>)
  <li class=rfe>
    Plugins can now hide classes in the core so that they can ship their own versions.
    (<a href="http://www.nabble.com/jaxen-JDOM-classloading-issues.-td24459951.html">report</a>)
  <li class=rfe>
    The default view is now configurable.
  <li class=rfe>
    Tentatively added additional extension points to control queue behaviors.
    (<a href="http://www.nabble.com/Queue-handling-contribution-td24322512.html">patch</a>)
  <li class=rfe>
    Added support for proxy authentication on non-NTLM systems
    (<a href="http://issues.jenkins-ci.org/browse/JENKINS-1920">issue 1920</a>)
  <li class=rfe>
    Added MIME type mapping for several well-known file extensions so that it works everywhere.
    (<a href="http://issues.jenkins-ci.org/browse/JENKINS-3803">issue 3803</a>)
</ul>
<h3><a name=v1.315>What's new in 1.315</a> (2009/07/10)</h3>
<ul class=image>
  <li class=bug>
    Hudson failed to notice a build result status change if aborted builds
    were in the middle.
    (<a href="http://www.nabble.com/Losing-build-state-after-aborts--td24335949.html">report</a>)
  <li class=bug>
    TCP/IP hostname calculation of slaves may fail due in high latency network.
    (<a href="http://issues.jenkins-ci.org/browse/JENKINS-3981">issue 3981</a>)
  <li class=bug>
    Expose MAVEN_OPTS as env. var, in addition to set it to Maven JVM.
    (<a href="http://issues.jenkins-ci.org/browse/JENKINS-3644">issue 3644</a>)
  <li class=bug>
    Fixed winp.dll load problem on WebSphere
    (<a href="http://www.nabble.com/winp.dll-problem-still-exists-td24390682.html">report</a>)
  <li class=bug>
    Subversion checkouts created files for symlinks
    (<a href="http://issues.jenkins-ci.org/browse/JENKINS-3949">issue 3949</a>)
  <li class=rfe>
    Hudson CLI now tries to connect to Hudson via plain TCP/IP, then fall back to tunneling over HTTP.
  <li class=rfe>
    Added ability to exclude by author and revision property with Subversion polling trigger.
  <li class=rfe>
    CLI slave agents show details of how it failed to connect.
    (<a href="http://www.nabble.com/Can%27t-start-a-slave-via-JNLP-td24363116.html">report</a>)
</ul>
<h3><a name=v1.314>What's new in 1.314</a> (2009/07/02)</h3>
<ul class=image>
  <li class=bug>
    Fixed a possible "Cannot create a file when that file already exists" error in managed Windows slave launcher.
    <a href="http://www.nabble.com/%22Cannot-create-a-file-when-that-file-already-exists%22---huh--td23949362.html#a23950643">report</a>
  <li class=bug>
    Made Hudson more robust in parsing <tt>CVS/Entries</tt>
    <a href="http://www.nabble.com/Exception-while-checking-out-from-CVS-td24256117.html">report</a>
  <li class=bug>
    Fixed a regression in the <tt>groovy</tt> CLI command
    <a href="http://d.hatena.ne.jp/tanamon/20090630/1246372887">report</a>
  <li class='major bug'>
    Fixed regression in handling of usernames containing <code>&lt;</code>, often used by Mercurial.
    (<a href="http://issues.jenkins-ci.org/browse/JENKINS-3964">issue 3964</a>)
  <li class=rfe>
    Allow Maven projects to have their own artifact archiver settings.
    (<a href="http://issues.jenkins-ci.org/browse/JENKINS-3289">issue 3289</a>)
</ul>
<h3><a name=v1.313>What's new in 1.313</a> (2009/06/26)</h3>
<ul class=image>
  <li class=bug>
    Added copy-job, delete-job, enable-job, and disable-job command.
  <li class=bug>
    Fixed a bug in the non-ASCII character handling in remote bulk file copy.
    (<a href="http://www.nabble.com/WG%3A-Error-when-saving-Artifacts-td24106649.html">report</a>)
  <li class=rfe>
    Supported self restart on all containers in Unix
    (<a href="http://www.nabble.com/What-are-your-experiences-with-Hudson-and-different-containers--td24075611.html">report</a>)
  <li class=rfe>
    Added Retry Logic to SCM Checkout
  <li class=bug>
    Fix bug in crumb validation when client is coming through a proxy.
    (<a href="http://issues.jenkins-ci.org/browse/JENKINS-3854">issue 3854</a>)
  <li class=bug>
    Replaced "appears to be stuck" with an icon.
    (<a href="http://issues.jenkins-ci.org/browse/JENKINS-3891">issue 3891</a>)
  <li class=bug>
    WebDAV deployment from Maven was failing with VerifyError.
  <li class=bug>
    Subversion checkout/update gets in an infinite loop when a previously valid password goes invalid.
    (<a href="http://issues.jenkins-ci.org/browse/JENKINS-2909">issue 2909</a>)
</ul>
<h3><a name=v1.312>What's new in 1.312</a> (2009/06/23)</h3>
<ul class=image>
  <li class=bug>
    1.311 jars were not properly signed
  <li class=bug>
    Subversion SCM browsers were not working.
    (<a href="http://www.nabble.com/Build-311-breaks-change-logs-td24150221.html">report</a>)
</ul>
<h3><a name=v1.311>What's new in 1.311</a> (2009/06/19)</h3>
<ul class=image>
  <li class=bug>
    Gracefully handle IBM JVMs on PowerPC.
    (<a href="http://issues.jenkins-ci.org/browse/JENKINS-3875">issue 3875</a>)
  <li class=bug>
    Fixed NPE with GlassFish v3 when CSRF protection is on.
    (<a href="http://issues.jenkins-ci.org/browse/JENKINS-3878">issue 3878</a>)
  <li class=bug>
    Fixed a bug in CLI where the state of command executions may interfere with each other.
  <li class=bug>
    CLI should handle the situation gracefully if the server doesn't use crumb.
  <li class=bug>
    Fixed a performance problem in CLI execution.
  <li class=bug>
    Don't populate the default value of the Subversion local directory name.
    (<a href="http://www.nabble.com/Is-%22%22Local-module-directory%22-really-optional--td24035475.html">report</a>)
  <li class=rfe>
    Integrated SVNKit 1.3.0
  <li class=rfe>
    Implemented more intelligent polling assisted by <tt>commit-hook</tt> from SVN repository. 
    (<a href="http://wiki.jenkins-ci.org/display/JENKINS//Subversion+post-commit+hook">details</a>)
  <li class=rfe>
    Subversion support is moved into a plugin to isolate SVNKit that has GPL-like license.
  <li class=rfe>
    Fixed a performance problem in master/slave file copy.
    (<a href="http://issues.jenkins-ci.org/browse/JENKINS-3799">issue 3799</a>)
  <li class=rfe>
    Set time out to avoid infinite hang when SMTP servers don't respond in time.
    (<a href="http://www.nabble.com/Lockup-during-e-mail-notification.-td23718820.html">report</a>)
</ul>
<h3><a name=v1.310>What's new in 1.310</a> (2009/06/14)</h3>
<ul class=image>
  <li class=bug>
    Ant/Maven installers weren't setting the file permissions on Unix.
    (<a href="http://issues.jenkins-ci.org/browse/JENKINS-3850">issue 3850</a>)
  <li class=bug>
    Fixed cross-site scripting vulnerabilities, thanks to Steve Milner.
  <li class=bug>
    Changing number of executors for master node required Hudson restart.
    (<a href="http://issues.jenkins-ci.org/browse/JENKINS-3092">issue 3092</a>)
  <li class=bug>
    Improved validation and help text regarding when number of executors setting may be zero.
    (<a href="http://issues.jenkins-ci.org/browse/JENKINS-2110">issue 2110</a>)
  <li class=bug>
    NPE fix in the remote API if @xpath is used without @exclude.
    (<a href="http://www.nabble.com/Adding-Remote-API-support-to-findbugs-and-emma-plugins-td23819499.html">patch</a>)
  <li class=rfe>
    Expose the node name as 'NODE_NAME' environment varilable to build.
  <li class=rfe>
    Added a CLI command to clear the job queue.
    (<a href="http://www.nabble.com/cancel-all--td23930886.html">report</a>)
  <li class=rfe>
    Sundry improvements to automatic tool installation. You no longer need to configure an absolute tool home directory. Also some Unix-specific fixes.
  <li class='major rfe'>
    Generate nonce values to prevent cross site request forgeries. Extension point to customize the nonce generation algorithm.
</ul>
<h3><a name=v1.309>What's new in 1.309</a> (2009/05/31)</h3>
<ul class=image>
  <li class=bug>
    Reimplemented JDK auto installer to reduce Hudson footprint by 5MB. This also fix a failure to run on JBoss.
   (<a href="http://www.nabble.com/Hudson-1.308-seems-to-be-broken-with-Jboss-td23780609.html">report</a>)
</ul>
<h3><a name=v1.308>What's new in 1.308</a> (2009/05/28)</h3>
<ul class=image>
  <li class=bug>
    Unit test trend graph was not displayed if there's no successful build.
   (<a href="http://www.nabble.com/Re%3A-Test-Result-Trend-plot-not-showing-p23707741.html">report</a>)
  <li class=bug>
    init script (<tt>$HUDSON_HOME/init.groovy</tt>) is now run with uber-classloader.
  <li class=bug>
    Maven2 projects may fail with "Cannot lookup required component".
    (<a href="http://issues.jenkins-ci.org/browse/JENKINS-3706">issue 3706</a>)
  <li class=bug>
    Toned down the form validation of JDK, Maven, Ant installations given that we can now auto-install them.
  <li class=rfe>
    Ant can now be automatically installed from ant.apache.org.
  <li class=rfe>
    Maven can now be automatically installed from maven.apache.org.
</ul>
<h3><a name=v1.307>What's new in 1.307</a> (2009/05/22)</h3>
<ul class=image>
  <li class=bug>
    AbstractProject.doWipeOutWorkspace() wasn't calling SCM.processWorkspaceBeforeDeletion.
    (<a href="http://issues.jenkins-ci.org/browse/JENKINS-3506">issue 3506</a>)
  <li class=bug>
    <tt>X-Hudson</tt> header was sent for all views, not just the top page.
    (<a href="http://www.netbeans.org/issues/show_bug.cgi?id=165067">report</a>)
  <li class=bug>
    Remote API served incorrect absolute URLs when Hudson is run behind a reverse proxy.
    (<a href="http://www.netbeans.org/issues/show_bug.cgi?id=165067">report</a>)
  <li class=bug>
    Further improved the JUnit report parsing.
    (<a href="http://www.nabble.com/NPE-%28Fatal%3A-Null%29-in-recording-junit-test-results-td23562964.html">report</a>)
  <li class=bug>
    External job monitoring was ignoring the possible encoding difference between Hudson and the remote machine that executed the job.
    (<a href="http://www.nabble.com/windows%E3%81%AEhudson%E3%81%8B%E3%82%89ssh%E3%82%B9%E3%83%AC%E3%83%BC%E3%83%96%E3%82%92%E4%BD%BF%E3%81%86%E3%81%A8%E3%81%8D%E3%81%AE%E6%96%87%E5%AD%97%E3%82%B3%E3%83%BC%E3%83%89%E5%8F%96%E3%82%8A%E6%89%B1%E3%81%84%E3%81%AB%E3%81%A4%E3%81%84%E3%81%A6-td23583532.html">report</a>)
  <li class=bug>
    Slave launch log was doing extra buffering that can prevent error logs (and so on) from showing up instantly.
    (<a href="http://www.nabble.com/Selenium-Grid-Plugin-tp23481283p23486010.html">report</a>)
  <li class=bug>
    Some failures in Windows batch files didn't cause Hudson to fail the build.
    (<a href="http://www.nabble.com/Propagating-failure-in-Windows-Batch-actions-td23603409.html">report</a>)
</ul>
<h3><a name=v1.306>What's new in 1.306</a> (2009/05/16)</h3>
<ul class=image>
  <li class=bug>
    Maven 2.1 support was not working on slaves.
    (<a href="http://www.nabble.com/1.305-fully-break-native-maven-support-td23575755.html">report</a>)
</ul>
<h3><a name=v1.305>What's new in 1.305</a> (2009/05/16)</h3>
<ul class=image>
  <li class=bug>
    Fixed a bug that caused Hudson to delete slave workspaces too often.
    (<a href="http://issues.jenkins-ci.org/browse/JENKINS-3653">issue 3653</a>)
  <li class=bug>
    If distributed build isn't enabled, slave selection drop-down shouldn't be displayed in the job config.
  <li class=bug>
    Added support for Svent 2.x SCM browsers.
    (<a href="http://issues.jenkins-ci.org/browse/JENKINS-3357">issue 3357</a>)
  <li class=bug>
    Fixed unexpanded rootURL in CLI. 
    (<a href="http://d.hatena.ne.jp/masanobuimai/20090511#1242050331">report</a>)
  <li class=bug>
    Trying to see the generated maven site results in 404.
    (<a href="http://issues.jenkins-ci.org/browse/JENKINS-3497">issue 3497</a>)
  <li class=rfe>
    Long lines in console output are now wrapped in most browsers.
  <li class='major rfe'>
    Hudson can now automatically install JDKs from java.sun.com
  <li class='major rfe'>
    The native m2 mode now works with Maven 2.1
    (<a href="http://issues.jenkins-ci.org/browse/JENKINS-2373">issue 2373</a>)
</ul>
<h3><a name=v1.304>What's new in 1.304</a> (2009/05/08)</h3>
<ul class=image>
  <li class=bug>
    CLI didn't work with "java -jar hudson.war"
    (<a href="http://d.hatena.ne.jp/masanobuimai/20090503#1241357664">report</a>)
  <li class=bug>
    Link to the jar file in the CLI usage page is made more robust.
    (<a href="http://issues.jenkins-ci.org/browse/JENKINS-3621">issue 3621</a>)
  <li class=bug>
    "Build after other projects are built" wasn't loading the proper setting.
    (<a href="http://issues.jenkins-ci.org/browse/JENKINS-3284">issue 3284</a>)
  <li class=rfe>
    Hudson started as "java -jar hudson.war" can now restart itself on all Unix flavors.
  <li class=rfe>
    When run on GlassFish, Hudson configures GF correctly to handle URI encoding always in UTF-8
  <li class=rfe>
    Added a new extension point to contribute fragment to UDP-based auto discovery.
  <li class=bug>
    Rolled back changes for JENKINS-3580 - workspace is once again deleted on svn checkout.
    (<a href="http://issues.jenkins-ci.org/browse/JENKINS-3580">issue 3580</a>)
</ul>
<h3><a name=v1.303>What's new in 1.303</a> (2009/05/03)</h3>
<ul class=image>
  <li class='bug'>
    Fixed a binary incompatibility in <tt>UpstreamCause</tt> that results in <tt>NoSuchMethodError</tt>. Regression in 1.302.
    (<a href="http://www.nabble.com/URGENT%3A-parameterizedtrigger-plugin-gone-out-of-compatible-with-the--latest-1.302-release....-Re%3A-parameterized-plugin-sometime-not-trigger-a--build...-td23349444.html">report</a>)
  <li class='bug'>
    The "groovysh" CLI command puts "println" to server stdout, instead of CLI stdout.
</ul>
<h3><a name=v1.302>What's new in 1.302</a> (2009/05/01)</h3>
<ul class=image>
  <li class='major bug'>
    The elusive 'Not in GZIP format' exception is finally fixed thanks to <tt>cristiano_k</tt>'s great detective work
    (<a href="http://issues.jenkins-ci.org/browse/JENKINS-2154">issue 2154</a>)
  <li class='bug'>
    Hudson kept relaunching the slave under the "on-demand" retention strategy.
    (<a href="http://www.nabble.com/SlaveComputer.connect-Called-Multiple-Times-td23208903.html">report</a>)
  <li class=bug>
    Extra slash (/) included in path to workspace copy of svn external.
    (<a href="http://issues.jenkins-ci.org/browse/JENKINS-3533">issue 3533</a>)
  <li class=bug>
    NPE prevents Hudson from starting up on some environments
    (<a href="http://www.nabble.com/Failed-to-initialisze-Hudson-%3A-NullPointerException-td23252806.html">report</a>)
  <li class=bug>
    Workspace deleted when subversion checkout happens.
    (<a href="http://issues.jenkins-ci.org/browse/JENKINS-3580">issue 3580</a>)
  <li class=bug>
    Hudson now handles unexpected failures in trigger plugins more gracefully.
  <li class='rfe'>
    Use 8K buffer to improve remote file copy performance.
    (<a href="http://issues.jenkins-ci.org/browse/JENKINS-3524">issue 3524</a>)
  <li class='rfe'>
    Hudson now has a CLI
  <li class='major rfe'>
    Hudson's start up performance is improved by loading data concurrently.
</ul>
<h3><a name=v1.301>What's new in 1.301</a> (2009/04/25)</h3>
<ul class=image>
  <li class=bug>
    When a SCM plugin is uninstalled, projects using it should fall back to "No SCM".
  <li class=bug>
    When polling SCMs, boolean parameter sets default value collectly.
  <li class=bug>
    Sidebar build descriptions will not have "..." appended unless they have been truncated.
    (<a href="http://issues.jenkins-ci.org/browse/JENKINS-3541">issue 3541</a>)
  <li class=bug>
    Workspace with symlink causes svn exception when updating externals.
    (<a href="http://issues.jenkins-ci.org/browse/JENKINS-3532">issue 3532</a>)
  <li class=rfe>
    Hudson now started bundling ssh-slaves plugin out of the box.
  <li class=rfe>
    Added an extension point to programmatically contribute a Subversion authentication credential.
    (<a href="http://www.nabble.com/Subversion-credentials-extension-point-td23159323.html">report</a>)
  <li class=rfe>
    You can now configure which columns are displayed in a view.
    "Last Stable" was also added as an optional column (not displayed by default).
    (<a href="http://issues.jenkins-ci.org/browse/JENKINS-3465">issue 3465</a>)
  <li class=rfe>
    Preventive node monitoring like /tmp size check, swap space size check can be now disabled selectively.
    (<a href="http://issues.jenkins-ci.org/browse/JENKINS-2596">issue 2596</a>,
     <a href="http://issues.jenkins-ci.org/browse/JENKINS-2552">issue 2552</a>)
  <li class='major rfe'>
    Per-project read permission support.
    (<a href="http://issues.jenkins-ci.org/browse/JENKINS-2324">issue 2324</a>)
</ul>

<p>
<b>Older changelogs can be found in a <a href="changelog-old.html">separate file</a></b>

</body>
</html><|MERGE_RESOLUTION|>--- conflicted
+++ resolved
@@ -61,7 +61,6 @@
 <div id="trunk" style="display:none"><!--=TRUNK-BEGIN=-->
 <ul class=image>
   <li class=bug>
-<<<<<<< HEAD
     Label expression logic wasn't supporting a binary operator sequence like "a || b || c"
     (<a href="http://issues.jenkins-ci.org/browse/JENKINS-8537">issue 8537</a>)
   <li class=bug>
@@ -71,12 +70,8 @@
     (<a href="http://issues.jenkins-ci.org/browse/JENKINS-9182">issue 9182</a>)
   <li class=rfe>
     Added an extension point to allow associating custom properties with views.
-=======
-    PAM authentication fails to restore group membership information on "remember me" tokens.
-    (<a href="http://issues.jenkins-ci.org/browse/JENKINS-9094">issue 9094</a>)
   <li class=rfe>
     Actions can now override their rendering in the parent model object.
->>>>>>> 55debe8a
 </ul>
 </div><!--=TRUNK-END=-->
 
