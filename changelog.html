--- conflicted
+++ resolved
@@ -61,9 +61,8 @@
 
 <!-- these changes are controlled by the release process. DO NOT MODIFY -->
 <div id="rc" style="display:none;"><!--=BEGIN=-->
-<h3><a name=v1.408>What's new in 1.408</a> <!--=DATE=--></h3>
-<ul class=image>
-<<<<<<< HEAD
+<h3><a name=v1.409>What's new in 1.409</a> <!--=DATE=--></h3>
+<ul class=image>
   <li class=bug>
     Some french strings are incorrect after renaming to Jenkins
     (<a href="http://issues.jenkins-ci.org/browse/JENKINS-9334">issue 9334</a>)
@@ -91,11 +90,13 @@
     (<a href="http://issues.jenkins-ci.org/browse/JENKINS-7537">issue 7537</a>)
   <li class=rfe>
     Added "about Jenkins" screen that shows the 3rd party license acknowledgement.
-=======
+</ul>
+</div><!--=END=-->
+<h3><a name=v1.408>What's new in 1.408</a> (2011/04/18)</h3>
+<ul class=image>
   <li class='major bug'>
     Fixed a regression that resulted in too much escaping
     (<a href="http://issues.jenkins-ci.org/browse/JENKINS-9426">issue 9426</a>)
->>>>>>> 31e7daea
 </ul>
 </div><!--=END=-->
 <h3><a name=v1.407>What's new in 1.407</a> (2011/04/15)</h3>
