/*
 * The MIT License
 *
 * Copyright 2012 Jesse Glick.
 *
 * Permission is hereby granted, free of charge, to any person obtaining a copy
 * of this software and associated documentation files (the "Software"), to deal
 * in the Software without restriction, including without limitation the rights
 * to use, copy, modify, merge, publish, distribute, sublicense, and/or sell
 * copies of the Software, and to permit persons to whom the Software is
 * furnished to do so, subject to the following conditions:
 *
 * The above copyright notice and this permission notice shall be included in
 * all copies or substantial portions of the Software.
 *
 * THE SOFTWARE IS PROVIDED "AS IS", WITHOUT WARRANTY OF ANY KIND, EXPRESS OR
 * IMPLIED, INCLUDING BUT NOT LIMITED TO THE WARRANTIES OF MERCHANTABILITY,
 * FITNESS FOR A PARTICULAR PURPOSE AND NONINFRINGEMENT. IN NO EVENT SHALL THE
 * AUTHORS OR COPYRIGHT HOLDERS BE LIABLE FOR ANY CLAIM, DAMAGES OR OTHER
 * LIABILITY, WHETHER IN AN ACTION OF CONTRACT, TORT OR OTHERWISE, ARISING FROM,
 * OUT OF OR IN CONNECTION WITH THE SOFTWARE OR THE USE OR OTHER DEALINGS IN
 * THE SOFTWARE.
 */

package hudson;

import org.apache.tools.ant.filters.StringInputStream;
import org.junit.Test;
import org.xml.sax.SAXException;

<<<<<<< HEAD
=======
import java.io.IOException;
>>>>>>> a1875a15

import static org.hamcrest.core.IsInstanceOf.instanceOf;
import static org.hamcrest.core.StringContains.containsString;
import static org.junit.Assert.*;
import org.junit.Rule;
import org.junit.rules.TemporaryFolder;

public class PluginManagerTest {

<<<<<<< HEAD
    @Rule public TemporaryFolder tmp = new TemporaryFolder();
=======
>>>>>>> a1875a15

    @Test public void parseRequestedPlugins() throws Exception {
        assertEquals("{other=2.0, stuff=1.2}", new LocalPluginManager(tmp.getRoot())
                .parseRequestedPlugins(new StringInputStream("<root><stuff plugin='stuff@1.0'><more plugin='other@2.0'><things plugin='stuff@1.2'/></more></stuff></root>")).toString());
    }

    @Test
    public void parseInvalidRequestedPlugins() throws Exception {
        String evilXML = "<?xml version='1.0' encoding='UTF-8'?>\n" +
                "<!DOCTYPE project[<!ENTITY foo SYSTEM \"file:///\">]>\n" +
                "<root>\n" +
                "  <stuff plugin='stuff@1.0'>\n" +
                "&foo;" +
                "    <more plugin='other@2.0'>\n" +
                "      <things plugin='stuff@1.2'/>\n" +
                "    </more>\n" +
                "  </stuff>\n" +
                "</root>\n";

        PluginManager pluginManager = new LocalPluginManager(Util.createTempDir());
        try {
            pluginManager.parseRequestedPlugins(new StringInputStream(evilXML));
            fail("XML contains an external entity, but no exception was thrown.");
        }
        catch (IOException ex) {
            assertThat(ex.getCause(), instanceOf(SAXException.class));
            assertThat(ex.getCause().getMessage(), containsString("Refusing to resolve entity with publicId(null) and systemId (file:///)"));
        }
    }
}<|MERGE_RESOLUTION|>--- conflicted
+++ resolved
@@ -28,10 +28,7 @@
 import org.junit.Test;
 import org.xml.sax.SAXException;
 
-<<<<<<< HEAD
-=======
 import java.io.IOException;
->>>>>>> a1875a15
 
 import static org.hamcrest.core.IsInstanceOf.instanceOf;
 import static org.hamcrest.core.StringContains.containsString;
@@ -41,10 +38,7 @@
 
 public class PluginManagerTest {
 
-<<<<<<< HEAD
     @Rule public TemporaryFolder tmp = new TemporaryFolder();
-=======
->>>>>>> a1875a15
 
     @Test public void parseRequestedPlugins() throws Exception {
         assertEquals("{other=2.0, stuff=1.2}", new LocalPluginManager(tmp.getRoot())
