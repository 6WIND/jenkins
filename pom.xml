<?xml version="1.0" encoding="UTF-8"?>
<!--
The MIT License

Copyright (c) 2004-2011, Sun Microsystems, Inc., Kohsuke Kawaguchi, id:sorokh

Permission is hereby granted, free of charge, to any person obtaining a copy
of this software and associated documentation files (the "Software"), to deal
in the Software without restriction, including without limitation the rights
to use, copy, modify, merge, publish, distribute, sublicense, and/or sell
copies of the Software, and to permit persons to whom the Software is
furnished to do so, subject to the following conditions:

The above copyright notice and this permission notice shall be included in
all copies or substantial portions of the Software.

THE SOFTWARE IS PROVIDED "AS IS", WITHOUT WARRANTY OF ANY KIND, EXPRESS OR
IMPLIED, INCLUDING BUT NOT LIMITED TO THE WARRANTIES OF MERCHANTABILITY,
FITNESS FOR A PARTICULAR PURPOSE AND NONINFRINGEMENT. IN NO EVENT SHALL THE
AUTHORS OR COPYRIGHT HOLDERS BE LIABLE FOR ANY CLAIM, DAMAGES OR OTHER
LIABILITY, WHETHER IN AN ACTION OF CONTRACT, TORT OR OTHERWISE, ARISING FROM,
OUT OF OR IN CONNECTION WITH THE SOFTWARE OR THE USE OR OTHER DEALINGS IN
THE SOFTWARE.
-->
<project xmlns="http://maven.apache.org/POM/4.0.0" xmlns:xsi="http://www.w3.org/2001/XMLSchema-instance" xsi:schemaLocation="http://maven.apache.org/POM/4.0.0 http://maven.apache.org/maven-v4_0_0.xsd">
  <modelVersion>4.0.0</modelVersion>

  <parent>
    <groupId>org.jenkins-ci</groupId>
    <artifactId>jenkins</artifactId>
    <version>1.36</version>
  </parent>

  <groupId>org.jenkins-ci.main</groupId>
  <artifactId>pom</artifactId>
  <version>2.7.5-SNAPSHOT</version>
  <packaging>pom</packaging>

  <name>Jenkins main module</name>
  <description>The module that constitutes the main jenkins.war</description>

  <licenses>
    <license>
      <name>The MIT license</name>
      <url>http://www.opensource.org/licenses/mit-license.php</url>
      <distribution>repo</distribution>
    </license>
  </licenses>

  <modules>
    <module>core</module>
    <module>war</module>
    <module>test</module>
    <module>cli</module>
  </modules>

  <scm>
    <connection>scm:git:git://github.com/jenkinsci/jenkins.git</connection>
    <developerConnection>scm:git:ssh://git@github.com/jenkinsci/jenkins.git</developerConnection>
    <url>https://github.com/jenkinsci/jenkins</url>
    <tag>HEAD</tag>
  </scm>

  <distributionManagement>
    <site>
      <id>github-pages</id>
      <url>gitsite:git@github.com/jenkinsci/maven-site.git:core</url>
    </site>
  </distributionManagement>

  <issueManagement>
    <system>jira</system>
    <url>https://issues.jenkins-ci.org/browse/JENKINS/component/15593</url>
  </issueManagement>

  <ciManagement>
      <system>jenkins</system>
      <url>https://ci.jenkins-ci.org/job/jenkins_main_trunk/</url>
  </ciManagement>

  <properties>
    <!-- *.html files are in UTF-8, and *.properties are in iso-8859-1, so this configuration is acturally incorrect,
    but this suppresses a warning from Maven, and as long as we don't do filtering we should be OK. -->
    <project.build.sourceEncoding>UTF-8</project.build.sourceEncoding>
    <build.type>private</build.type>

    <!-- configuration for patch tracker plugin  -->
    <project.patchManagement.system>github</project.patchManagement.system>
    <patch.request.organisation>jenkinsci</patch.request.organisation>
    <patch.request.repository>jenkins</patch.request.repository>
    <project.patchManagement.url>https://api.github.com</project.patchManagement.url>
    <patch.tracker.serverId>jenkins-jira</patch.tracker.serverId>

    <slf4jVersion>1.7.7</slf4jVersion> <!-- < 1.6.x version didn't specify the license (MIT) -->
    <maven-plugin.version>2.7.1</maven-plugin.version>
    <matrix-project.version>1.4.1</matrix-project.version>
    <sorcerer.version>0.11</sorcerer.version>
    <animal.sniffer.skip>${skipTests}</animal.sniffer.skip>
    <findbugs-maven-plugin.version>3.0.1</findbugs-maven-plugin.version>
    <test-annotations.version>1.2</test-annotations.version>

    <java.level>7</java.level>

    <changelog.url>https://jenkins-ci.org/changelog</changelog.url>
  </properties>

  <!-- Note that the 'repositories' and 'pluginRepositories' blocks below are actually copy-pasted
       from the Jenkins org pom. This is on purpose to keep jenkins core buildable even if one has
       *not* defined the specific details in the settings.xml file. -->
  <repositories>
    <repository>
      <id>repo.jenkins-ci.org</id>
      <url>http://repo.jenkins-ci.org/public/</url>
      <releases>
        <enabled>true</enabled>
      </releases>
      <snapshots>
        <enabled>false</enabled>
      </snapshots>
    </repository>
  </repositories>

  <pluginRepositories>
    <pluginRepository>
      <id>repo.jenkins-ci.org</id>
      <url>http://repo.jenkins-ci.org/public/</url>
      <releases>
        <enabled>true</enabled>
      </releases>
      <snapshots>
        <enabled>false</enabled>
      </snapshots>
    </pluginRepository>
  </pluginRepositories>

  <dependencyManagement>
    <dependencies>
      <dependency>
        <groupId>org.apache.ant</groupId>
        <artifactId>ant</artifactId>
        <version>1.8.4</version>
      </dependency>

      <dependency>
        <groupId>commons-io</groupId>
        <artifactId>commons-io</artifactId>
        <version>2.4</version>
      </dependency>

      <dependency>
        <groupId>junit</groupId>
        <artifactId>junit</artifactId>
        <version>4.12</version>
      </dependency>

      <dependency>
        <groupId>org.mockito</groupId>
        <artifactId>mockito-core</artifactId>
        <version>1.10.19</version>
      </dependency>
      
      <dependency>
        <groupId>org.powermock</groupId>
        <artifactId>powermock-module-junit4</artifactId>
        <version>1.6.2</version>
      </dependency>
      <dependency>
        <groupId>org.powermock</groupId>
        <artifactId>powermock-api-mockito</artifactId>
        <version>1.6.2</version>
      </dependency>

      <dependency>
        <groupId>commons-httpclient</groupId>
        <artifactId>commons-httpclient</artifactId>
        <version>3.1</version>
      </dependency>

      <dependency>
        <groupId>org.jenkins-ci.main</groupId>
        <artifactId>remoting</artifactId>
<<<<<<< HEAD
        <version>2.60.2-20170112.220817-1</version>
=======
        <version>2.59.2</version>
>>>>>>> d9b64b38
      </dependency>

      <dependency>
        <groupId>com.google.guava</groupId>
        <artifactId>guava</artifactId>
        <version>11.0.1</version>
      </dependency>

      <dependency>
        <groupId>com.google.inject</groupId>
        <artifactId>guice</artifactId>
        <version>4.0-beta</version>
      </dependency>

      <!-- SLF4J used in maven-plugin and core -->
      <dependency>
        <groupId>org.slf4j</groupId>
        <artifactId>slf4j-api</artifactId>
        <version>${slf4jVersion}</version>
      </dependency>
      <dependency>
        <groupId>org.slf4j</groupId>
        <artifactId>slf4j-nop</artifactId>
        <version>${slf4jVersion}</version>
      </dependency>
      <dependency>
        <groupId>org.slf4j</groupId>
        <artifactId>slf4j-jdk14</artifactId>
        <version>${slf4jVersion}</version>
      </dependency>
      <dependency>
        <groupId>org.slf4j</groupId>
        <artifactId>jcl-over-slf4j</artifactId>
        <version>${slf4jVersion}</version>
      </dependency>
      <dependency>
        <groupId>commons-logging</groupId>
        <artifactId>commons-logging</artifactId>
        <version>1.1.3</version>
        <scope>provided</scope><!-- by jcl-over-slf4j -->
      </dependency>
      <dependency>
        <groupId>org.slf4j</groupId>
        <artifactId>log4j-over-slf4j</artifactId>
        <version>${slf4jVersion}</version>
      </dependency>
      <dependency>
        <groupId>log4j</groupId>
        <artifactId>log4j</artifactId>
        <version>1.2.17</version>
        <scope>provided</scope><!-- by log4j-over-slf4j -->
      </dependency>
      <dependency>
        <groupId>org.samba.jcifs</groupId>
        <artifactId>jcifs</artifactId>
        <version>1.3.17-kohsuke-1</version>
      </dependency>
    </dependencies>
  </dependencyManagement>

  <dependencies>
    <dependency>
      <!-- for JRE requirement check annotation -->
      <groupId>org.codehaus.mojo</groupId>
      <artifactId>animal-sniffer-annotations</artifactId>
      <version>1.9</version>
      <scope>provided</scope>
      <optional>true</optional><!-- no need to have this at runtime -->
    </dependency>
    <dependency>
      <groupId>org.jenkins-ci</groupId>
      <artifactId>test-annotations</artifactId>
      <version>${test-annotations.version}</version>
      <scope>test</scope>
    </dependency>
  </dependencies>

  <build>
    <defaultGoal>install</defaultGoal>
    <resources>
      <resource>
        <directory>${basedir}/src/main/resources</directory>
        <filtering>false</filtering>
      </resource>
      <resource>
        <directory>${basedir}/src/filter/resources</directory>
        <filtering>true</filtering>
      </resource>
    </resources>
    <pluginManagement>
      <plugins>
        <plugin>
          <groupId>org.codehaus.mojo</groupId>
          <artifactId>build-helper-maven-plugin</artifactId>
          <version>1.7</version>
          <executions>
            <execution>
              <id>timestamp-property</id>
              <goals>
                <goal>timestamp-property</goal>
              </goals>
              <configuration>
                <name>now</name>
                <pattern>MM/dd/yyyy HH:mm z</pattern>
                <locale>en_US</locale>
              </configuration>
            </execution>
            <execution>
              <id>version-property</id>
              <goals>
                <goal>regex-property</goal>
              </goals>
              <configuration>
                <name>build.version</name>
                <value>${project.version}</value>
                <regex>-SNAPSHOT</regex>
                <replacement>-SNAPSHOT (${build.type}-${now}-${user.name})</replacement>
                <failIfNoMatch>false</failIfNoMatch>
              </configuration>
            </execution>
          </executions>
        </plugin>
        <plugin>
          <groupId>org.codehaus.gmaven</groupId>
          <artifactId>gmaven-plugin</artifactId>
          <version>1.5-jenkins-3</version>
          <dependencies>
            <dependency><!-- this needs to be visible to Ant inside GMaven, so has to be a plugin dependency -->
              <groupId>org.apache.ant</groupId>
              <artifactId>ant-junit</artifactId>
              <version>1.7.0</version>
            </dependency>
            <dependency>
              <groupId>net.sourceforge.cobertura</groupId>
              <artifactId>cobertura</artifactId>
              <version>1.9</version>
            </dependency>
            <dependency>
              <!-- this provided scope dependency doesn't get added to GMaven unless explicitly added here -->
              <groupId>javax.servlet</groupId>
              <artifactId>servlet-api</artifactId>
              <version>2.4</version>
            </dependency>
            <dependency>
              <groupId>org.codehaus.gmaven.runtime</groupId>
              <artifactId>gmaven-runtime-2.0</artifactId>
              <version>1.5-jenkins-3</version>
            </dependency>
          </dependencies>
          <configuration>
            <!-- 2.4 not yet supported by plugin but 2.0 works
                 here so long as we provide explicit version -->
            <providerSelection>2.0</providerSelection>
          </configuration>
        </plugin>
        <plugin>
          <groupId>org.apache.maven.plugins</groupId>
          <artifactId>maven-deploy-plugin</artifactId>
          <version>2.7</version>
        </plugin>
        <plugin>
          <groupId>org.apache.maven.plugins</groupId>
          <artifactId>maven-dependency-plugin</artifactId>
          <version>2.8</version>
        </plugin>
        <plugin>
          <groupId>org.apache.maven.plugins</groupId>
          <artifactId>maven-compiler-plugin</artifactId>
          <version>3.0</version>
          <configuration>
            <fork>true</fork>
            <compilerReuseStrategy>alwaysNew</compilerReuseStrategy>
          </configuration>
        </plugin>
        <plugin>
          <groupId>org.apache.maven.plugins</groupId>
          <artifactId>maven-gpg-plugin</artifactId>
          <version>1.4</version>
        </plugin>
        <plugin>
          <groupId>org.apache.maven.plugins</groupId>
          <artifactId>maven-install-plugin</artifactId>
          <version>2.3.1</version>
        </plugin>
        <plugin>
          <groupId>org.apache.maven.plugins</groupId>
          <artifactId>maven-javadoc-plugin</artifactId>
          <version>2.10.3</version>
        </plugin>
        <plugin>
          <groupId>org.apache.maven.plugins</groupId>
          <artifactId>maven-jar-plugin</artifactId>
          <version>2.6</version>
        </plugin>
        <plugin>
          <groupId>org.apache.maven.plugins</groupId>
          <artifactId>maven-war-plugin</artifactId>
          <version>2.6</version>
        </plugin>
        <plugin>
          <groupId>org.apache.maven.plugins</groupId>
          <artifactId>maven-surefire-plugin</artifactId>
          <version>2.19.1</version> <!-- ignoring ${maven-surefire-plugin.version} -->
          <configuration>
            <argLine>-noverify</argLine> <!-- some versions of JDK7/8 causes VerifyError during mock tests: http://code.google.com/p/powermock/issues/detail?id=504 -->
            <systemPropertyVariables>
              <java.io.tmpdir>${project.build.directory}</java.io.tmpdir>
              <forkedProcessTimeoutInSeconds>3600</forkedProcessTimeoutInSeconds>
              <java.awt.headless>true</java.awt.headless>
            </systemPropertyVariables>
          </configuration>
        </plugin>
        <plugin>
          <groupId>org.apache.maven.plugins</groupId>
          <artifactId>maven-assembly-plugin</artifactId>
          <version>2.4</version>
        </plugin>
        <plugin>
          <artifactId>maven-jarsigner-plugin</artifactId>
          <version>1.2</version>
          <configuration>
            <!--
              during the development, debug profile will cause
              the jars to be signed by a self-certified dummy public key.

              For release, you should define the real values in ~/.m2/settings.xml
            -->
            <alias>${hudson.sign.alias}</alias>
            <storepass>${hudson.sign.storepass}</storepass>
            <keystore>${hudson.sign.keystore}</keystore>
          </configuration>
        </plugin>
        <plugin>
          <groupId>org.apache.maven.plugins</groupId>
          <artifactId>maven-resources-plugin</artifactId>
          <version>2.6</version>
        </plugin>
        <plugin>
          <!--
            Both test harness and core uses stapler as an extension,
            and apparently without having extension preloaded at the parent, the main artifact of the 'test' module
            ends up installed with 'stapler-jar' extension (which normally is an indication that the ArtifactTypeHandler
            defined in this extension is not getting picked up.)

            To avoid this problem, I'm defining an extension here. Not sure if the nested <dependencies> is necessary.
            It's also possible that I misdiagnosed the problem and the root cause is something entirely different.

            To test if you can remove this work around, do a rebuild from main and see if the test harness
            is installed with the right extension into the local repository.
          -->
          <groupId>org.kohsuke.stapler</groupId>
          <artifactId>maven-stapler-plugin</artifactId>
          <!-- version specified in grandparent pom -->
          <extensions>true</extensions>
          <dependencies>
            <dependency>
              <groupId>org.jvnet.maven-jellydoc-plugin</groupId>
              <artifactId>maven-jellydoc-plugin</artifactId>
              <version>1.4</version>
            </dependency>
          </dependencies>
        </plugin>
        <plugin>
          <groupId>org.kohsuke</groupId>
          <artifactId>access-modifier-checker</artifactId>
          <version>1.4</version>
        </plugin>
        <plugin>
          <groupId>com.cloudbees</groupId>
          <artifactId>maven-license-plugin</artifactId>
          <version>1.7</version>
          <executions>
            <execution>
              <goals>
                <goal>process</goal>
              </goals>
              <phase>compile</phase>
              <configuration>
                <requireCompleteLicenseInfo>true</requireCompleteLicenseInfo>
                <script>../licenseCompleter.groovy</script>
              </configuration>
            </execution>
          </executions>
        </plugin>
        <plugin>
          <groupId>org.jvnet.localizer</groupId>
          <artifactId>maven-localizer-plugin</artifactId>
          <version>1.23</version>
          <configuration>
            <outputEncoding>UTF-8</outputEncoding>
          </configuration>
         </plugin>
        <plugin>
          <groupId>org.jvnet.hudson.tools</groupId>
          <artifactId>maven-encoding-plugin</artifactId>
          <version>1.1</version>
        </plugin>
        <plugin>
          <groupId>com.infradna.tool</groupId>
          <artifactId>bridge-method-injector</artifactId>
          <version>1.13</version>
        </plugin>
        <plugin>
          <groupId>org.codehaus.mojo</groupId>
          <artifactId>antlr-maven-plugin</artifactId>
          <version>2.1</version>
        </plugin>
        <plugin>
          <groupId>org.codehaus.mojo</groupId>
          <artifactId>apt-maven-plugin</artifactId>
          <version>1.0-alpha-5</version>
        </plugin>
        <plugin>
          <groupId>org.codehaus.mojo</groupId>
          <artifactId>cobertura-maven-plugin</artifactId>
          <version>2.5.2</version>
        </plugin>
        <plugin>
          <groupId>org.codehaus.mojo</groupId>
          <artifactId>findbugs-maven-plugin</artifactId>
        </plugin>
        <plugin>
          <groupId>org.apache.maven.plugins</groupId>
          <artifactId>maven-pmd-plugin</artifactId>
          <version>2.7.1</version>
        </plugin>
        <plugin>
          <!-- this is really just a patched version of maven-jetty-plugin to workaround issue #932 -->
          <groupId>org.jenkins-ci.tools</groupId>
          <artifactId>maven-jenkins-dev-plugin</artifactId>
          <version>9.2.15.v20160210-jenkins-1</version>
        </plugin>
        <plugin>
          <groupId>org.jvnet.updatecenter2</groupId>
          <artifactId>maven-makepkgs-plugin</artifactId>
          <version>0.6.2</version>
        </plugin>
        <plugin>
          <groupId>org.jenkins-ci.tools</groupId>
          <artifactId>maven-hpi-plugin</artifactId>
          <version>1.116</version>
        </plugin>
        <plugin>
          <groupId>org.apache.maven.plugins</groupId>
          <artifactId>maven-site-plugin</artifactId>
          <version>3.3</version>
          <dependencies>
            <dependency>
              <groupId>org.kohsuke</groupId>
              <artifactId>doxia-module-markdown</artifactId>
              <version>1.0</version>
            </dependency>
          </dependencies>
        </plugin>
        <!--This plugin's configuration is used to store Eclipse m2e settings only. It has no influence on the Maven build itself.-->
        <plugin>
        	<groupId>org.eclipse.m2e</groupId>
        	<artifactId>lifecycle-mapping</artifactId>
        	<version>1.0.0</version>
        	<configuration>
        		<lifecycleMappingMetadata>
        			<pluginExecutions>
        				<pluginExecution>
        					<pluginExecutionFilter>
        						<groupId>org.codehaus.gmaven</groupId>
        						<artifactId>gmaven-plugin</artifactId>
        						<versionRange>1.5-jenkins-1</versionRange>
        						<goals>
        							<goal>execute</goal>
        							<goal>testCompile</goal>
        						</goals>
        					</pluginExecutionFilter>
        					<action>
        						<ignore />
        					</action>
        				</pluginExecution>
        				<pluginExecution>
        					<pluginExecutionFilter>
        						<groupId>org.apache.maven.plugins</groupId>
        						<artifactId>maven-dependency-plugin</artifactId>
        						<versionRange>[2.3,)</versionRange>
        						<goals>
        							<goal>list</goal>
        							<goal>unpack-dependencies</goal>
        						</goals>
        					</pluginExecutionFilter>
        					<action>
        						<ignore />
        					</action>
        				</pluginExecution>
        			</pluginExecutions>
        		</lifecycleMappingMetadata>
        	</configuration>
        </plugin>
        <plugin>
	        <groupId>org.codehaus.mojo</groupId>
	        <artifactId>animal-sniffer-maven-plugin</artifactId>
	        <version>1.15</version>
        </plugin>
      </plugins>
    </pluginManagement>

    <plugins>
      <plugin>
        <groupId>org.codehaus.mojo</groupId>
        <artifactId>build-helper-maven-plugin</artifactId>
      </plugin>
      <plugin>
        <artifactId>maven-release-plugin</artifactId>
        <version>2.5.1</version>
        <configuration>
          <!-- enable release profile during the release, create IPS package, and sign bits. -->
          <prepareVerifyArgs>-P release,sign</prepareVerifyArgs>
          <!-- work around for a bug in javadoc plugin that causes the release to fail. see MRELEASE-271 -->
          <preparationGoals>clean install</preparationGoals>
          <goals>-DskipTests -Danimal.sniffer.skip=false javadoc:javadoc deploy javadoc:aggregate</goals>
          <pushChanges>false</pushChanges>
          <localCheckout>true</localCheckout>
          <tagNameFormat>jenkins-@{project.version}</tagNameFormat>
        </configuration>
      </plugin>
      <plugin>
        <artifactId>maven-remote-resources-plugin</artifactId>
        <executions>
          <execution>
            <goals>
              <goal>process</goal>
            </goals>
            <configuration>
              <resourceBundles>
                <resourceBundle>org.jvnet.hudson:license:1.0</resourceBundle>
              </resourceBundles>
            </configuration>
          </execution>
        </executions>
      </plugin>
      <plugin>
        <groupId>org.codehaus.mojo</groupId>
        <artifactId>animal-sniffer-maven-plugin</artifactId>
        <executions>
          <execution>
            <goals>
              <goal>check</goal>
            </goals>
          </execution>
        </executions>
        <configuration>
          <signature>
            <groupId>org.codehaus.mojo.signature</groupId>
            <artifactId>java1${java.level}</artifactId>
            <version>1.0</version>
          </signature>
        </configuration>
      </plugin>

      <plugin>
        <artifactId>maven-compiler-plugin</artifactId>
        <configuration>
          <source>1.${java.level}</source>
          <target>1.${java.level}</target>
          <!-- default reuseCreated is more performant 
          feel free to uncomment if you have any issues on your platform
          <compilerReuseStrategy>alwaysNew</compilerReuseStrategy>
          -->
        </configuration>
      </plugin>

      <plugin>
        <groupId>org.apache.maven.plugins</groupId>
        <artifactId>maven-enforcer-plugin</artifactId>
        <executions>
          <execution>
            <goals>
              <goal>enforce</goal>
            </goals>
            <configuration>
              <rules>
                <requireJavaVersion>
                  <version>1.7.0</version>
                </requireJavaVersion>
                <requireMavenVersion>
                  <version>3.0</version>
                </requireMavenVersion>
                <enforceBytecodeVersion>
                  <maxJdkVersion>1.${java.level}</maxJdkVersion>
                  <ignoreClasses>
                    <ignoreClass>org.eclipse.jetty.spdy.*</ignoreClass>
                  </ignoreClasses>
                </enforceBytecodeVersion>
              </rules>
            </configuration>
          </execution>
          <execution>
            <id>enforce-banned-dependencies</id>
            <goals>
              <goal>enforce</goal>
            </goals>
            <configuration>
              <rules>
                <bannedDependencies>
                  <excludes>
                    <exclude>org.sonatype.sisu:sisu-guice</exclude>
                    <exclude>log4j:log4j:*:jar:compile</exclude>
                    <exclude>log4j:log4j:*:jar:runtime</exclude>
                    <exclude>commons-logging:commons-logging:*:jar:compile</exclude>
                    <exclude>commons-logging:commons-logging:*:jar:runtime</exclude>
                  </excludes>
                </bannedDependencies>
              </rules>
            </configuration>
          </execution>
        </executions>
        <dependencies>
          <dependency>
            <groupId>org.codehaus.mojo</groupId>
            <artifactId>extra-enforcer-rules</artifactId>
            <version>1.0-beta-2</version>
          </dependency>
        </dependencies>
      </plugin>

      <plugin>
        <!--
          Since some developers try to run hudson-dev:run from main, define it here so that at least the plugin resolves.
          This enables us to report a better error message.
        -->
        <groupId>org.jenkins-ci.tools</groupId>
        <artifactId>maven-jenkins-dev-plugin</artifactId>
      </plugin>

      <!--<plugin>
        <groupId>org.jvnet.fix1600</groupId>
        <artifactId>fix1600</artifactId>
        <executions>
          <execution>
            <goals>
              <goal>fix</goal>
            </goals>
          </execution>
        </executions>
      </plugin>-->
      <plugin>
        <groupId>org.codehaus.gmaven</groupId>
        <artifactId>gmaven-plugin</artifactId>
        <executions>
          <execution>
            <goals>
              <goal>generateStubs</goal>
              <goal>compile</goal>
              <goal>generateTestStubs</goal>
              <goal>testCompile</goal>
            </goals>
          </execution>
        </executions>
      </plugin>
    </plugins>

    <extensions>
      <extension>
        <groupId>org.kohsuke</groupId>
        <artifactId>wagon-gitsite</artifactId>
        <version>0.3.5</version>
      </extension>
    </extensions>
  </build>

  <profiles>
    <profile>
      <id>rc</id>
      <properties>
        <build.type>rc</build.type>
      </properties>
      <build>
        <pluginManagement>
          <plugins>
            <plugin>
              <groupId>org.codehaus.mojo</groupId>
              <artifactId>build-helper-maven-plugin</artifactId>
              <executions>
                <execution>
                  <id>version-property</id>
                  <configuration>
                    <replacement>-RC (${now})</replacement>
                  </configuration>
                </execution>
              </executions>
            </plugin>
          </plugins>
        </pluginManagement>
      </build>
    </profile>
    <profile>
      <id>metrics</id>
      <reporting>
        <plugins>
          <plugin>
            <groupId>org.codehaus.mojo</groupId>
            <artifactId>findbugs-maven-plugin</artifactId>
            <configuration>
              <threshold>High</threshold>
            </configuration>
          </plugin>
        </plugins>
      </reporting>
    </profile>
    <profile>
      <id>debug</id>
      <activation>
        <activeByDefault>true</activeByDefault>
      </activation>
      <properties>
        <hudson.sign.alias>jenkins</hudson.sign.alias>
        <hudson.sign.keystore>../dummy.keystore</hudson.sign.keystore>
        <hudson.sign.storepass>jenkins</hudson.sign.storepass>
      </properties>
    </profile>
    <profile>
      <id>sorcerer</id>
      <reporting>
        <plugins>
          <plugin>
            <groupId>org.kohsuke.sorcerer</groupId>
            <artifactId>maven-sorcerer-plugin</artifactId>
            <version>${sorcerer.version}</version>
            <configuration>
              <source>1.${java.level}</source>
            </configuration>
          </plugin>
        </plugins>
      </reporting>
      <build>
        <plugins>
          <plugin>
            <groupId>org.kohsuke.sorcerer</groupId>
            <artifactId>maven-sorcerer-plugin</artifactId>
            <version>${sorcerer.version}</version>
            <configuration>
              <source>1.${java.level}</source>
            </configuration>
          </plugin>
        </plugins>
      </build>
    </profile>
    <profile>
      <id>release</id>
      <build>
        <plugins>
          <plugin>
            <artifactId>maven-assembly-plugin</artifactId>
            <inherited>false</inherited>
            <executions>
              <execution>
                <goals>
                  <goal>attached</goal>
                </goals>
                <phase>package</phase>
                <configuration>
                  <finalName>jenkins-${project.version}</finalName>
                  <descriptors>
                    <descriptor>assembly-src.xml</descriptor>
                  </descriptors>
                </configuration>
              </execution>
            </executions>
          </plugin>
          <plugin>
            <artifactId>maven-gpg-plugin</artifactId>
            <executions>
              <execution>
                <id>sign-artifacts</id>
                <phase>verify</phase>
                <goals>
                  <goal>sign</goal>
                </goals>
              </execution>
            </executions>
          </plugin>
        </plugins>
      </build>
    </profile>
    <profile>
      <id>lts-release</id>
      <properties>
        <changelog.url>https://jenkins-ci.org/changelog-stable</changelog.url>
      </properties>
    </profile>
    <profile>
      <id>m2e</id>
      <properties>
        <m2BuildDirectory>target</m2BuildDirectory>
      </properties>
      <activation>
        <property>
          <name>m2e.version</name>
        </property>
      </activation>
      <build>
        <directory>${m2BuildDirectory}</directory>
        <plugins>
          <plugin>
            <groupId>org.maven.ide.eclipse</groupId>
            <artifactId>lifecycle-mapping</artifactId>
            <version>0.12.0</version>
            <configuration>
              <mappingId>customizable</mappingId>
              <configurators>
                <configurator id="org.maven.ide.eclipse.jdt.javaConfigurator" />
                <configurator id="org.maven.ide.eclipse.plexus.annotations.plexusConfigurator" />
              </configurators>
              <mojoExecutions>
                <mojoExecution>org.apache.maven.plugins:maven-resources-plugin::</mojoExecution>
              </mojoExecutions>
            </configuration>
          </plugin>
        </plugins>
      </build>
    </profile>
  </profiles>
</project><|MERGE_RESOLUTION|>--- conflicted
+++ resolved
@@ -179,11 +179,7 @@
       <dependency>
         <groupId>org.jenkins-ci.main</groupId>
         <artifactId>remoting</artifactId>
-<<<<<<< HEAD
-        <version>2.60.2-20170112.220817-1</version>
-=======
-        <version>2.59.2</version>
->>>>>>> d9b64b38
+        <version>2.60.2</version>
       </dependency>
 
       <dependency>
