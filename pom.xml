--- conflicted
+++ resolved
@@ -33,11 +33,7 @@
 
   <groupId>org.jenkins-ci.main</groupId>
   <artifactId>pom</artifactId>
-<<<<<<< HEAD
   <version>2.0-alpha-5-SNAPSHOT</version>
-=======
-  <version>1.655-SNAPSHOT</version>
->>>>>>> 573d0920
   <packaging>pom</packaging>
 
   <name>Jenkins main module</name>
